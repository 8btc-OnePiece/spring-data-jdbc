--- conflicted
+++ resolved
@@ -3,8 +3,6 @@
 
 This section covers the significant changes for each version.
 
-<<<<<<< HEAD
-=======
 [[new-features.2-2-0]]
 == `Page` and `Slice` support for <<jdbc.query-methods,derived queries>>.
 
@@ -24,7 +22,6 @@
 * All SQL identifiers know get quoted by default.
 * Missing columns no longer cause exceptions.
 
->>>>>>> bc428145
 [[new-features.1-1-0]]
 == What's New in Spring Data JDBC 1.1
 
