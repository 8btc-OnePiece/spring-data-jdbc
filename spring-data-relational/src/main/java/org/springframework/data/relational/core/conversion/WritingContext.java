/*
<<<<<<< HEAD
 * Copyright 2019-2020 the original author or authors.
=======
 * Copyright 2019-2022 the original author or authors.
>>>>>>> bc428145
 *
 * Licensed under the Apache License, Version 2.0 (the "License");
 * you may not use this file except in compliance with the License.
 * You may obtain a copy of the License at
 *
 *      https://www.apache.org/licenses/LICENSE-2.0
 *
 * Unless required by applicable law or agreed to in writing, software
 * distributed under the License is distributed on an "AS IS" BASIS,
 * WITHOUT WARRANTIES OR CONDITIONS OF ANY KIND, either express or implied.
 * See the License for the specific language governing permissions and
 * limitations under the License.
 */
package org.springframework.data.relational.core.conversion;

import java.util.ArrayList;
import java.util.Arrays;
import java.util.Collections;
import java.util.HashMap;
import java.util.List;
import java.util.Map;

import org.springframework.data.mapping.PersistentPropertyPath;
import org.springframework.data.mapping.PersistentPropertyPaths;
import org.springframework.data.relational.core.mapping.RelationalMappingContext;
import org.springframework.data.relational.core.mapping.RelationalPersistentEntity;
import org.springframework.data.relational.core.mapping.RelationalPersistentProperty;
import org.springframework.data.util.Pair;
import org.springframework.lang.Nullable;
import org.springframework.util.Assert;

/**
 * Holds context information for the current save operation.
 *
 * @author Jens Schauder
 * @author Bastian Wilhelm
 * @author Mark Paluch
 * @author Myeonghyeon Lee
 */
class WritingContext {

	private final RelationalMappingContext context;
	private final Object root;
	private final Object entity;
	private final Class<?> entityType;
	private final PersistentPropertyPaths<?, RelationalPersistentProperty> paths;
	private final Map<PathNode, DbAction<?>> previousActions = new HashMap<>();
	private final Map<PersistentPropertyPath<RelationalPersistentProperty>, List<PathNode>> nodesCache = new HashMap<>();

	WritingContext(RelationalMappingContext context, Object root, MutableAggregateChange<?> aggregateChange) {

		this.context = context;
		this.root = root;
		this.entity = aggregateChange.getEntity();
		this.entityType = aggregateChange.getEntityType();
		this.paths = context.findPersistentPropertyPaths(entityType, (p) -> p.isEntity() && !p.isEmbedded());
	}

	/**
	 * Leaves out the isNew check as defined in #DATAJDBC-282
	 *
	 * @return List of {@link DbAction}s
	 * @see <a href="https://github.com/spring-projects/spring-data-jdbc/issues/507">DAJDBC-282</a>
	 */
	List<DbAction<?>> insert() {

		List<DbAction<?>> actions = new ArrayList<>();
		actions.add(setRootAction(new DbAction.InsertRoot<>(entity)));
		actions.addAll(insertReferenced());
		return actions;
	}

	/**
<<<<<<< HEAD
	 * Leaves out the isNew check as defined in #DATAJDBC-282
	 * Possible Deadlocks in Execution Order in #DATAJDBC-488
	 *
	 * @return List of {@link DbAction}s
	 * @see <a href="https://jira.spring.io/browse/DATAJDBC-282">DAJDBC-282</a>
	 * @see <a href="https://jira.spring.io/browse/DATAJDBC-488">DAJDBC-488</a>
=======
	 * Leaves out the isNew check as defined in #DATAJDBC-282 Possible Deadlocks in Execution Order in #DATAJDBC-488
	 *
	 * @return List of {@link DbAction}s
	 * @see <a href="https://github.com/spring-projects/spring-data-jdbc/issues/507">DAJDBC-282</a>
	 * @see <a href="https://github.com/spring-projects/spring-data-jdbc/issues/714">DAJDBC-488</a>
>>>>>>> bc428145
	 */
	List<DbAction<?>> update() {

		List<DbAction<?>> actions = new ArrayList<>();
		actions.add(setRootAction(new DbAction.UpdateRoot<>(entity)));
		actions.addAll(deleteReferenced());
		actions.addAll(insertReferenced());
		return actions;
	}

	List<DbAction<?>> save() {

		List<DbAction<?>> actions = new ArrayList<>();
		if (isNew(root)) {

			actions.add(setRootAction(new DbAction.InsertRoot<>(entity)));
			actions.addAll(insertReferenced());
		} else {

			actions.add(setRootAction(new DbAction.UpdateRoot<>(entity)));
			actions.addAll(deleteReferenced());
			actions.addAll(insertReferenced());
		}

		return actions;
	}

	private boolean isNew(Object o) {
		return context.getRequiredPersistentEntity(o.getClass()).isNew(o);
	}

	//// Operations on all paths

	private List<DbAction<?>> insertReferenced() {

		List<DbAction<?>> actions = new ArrayList<>();

		paths.forEach(path -> actions.addAll(insertAll(path)));

		return actions;
	}

	@SuppressWarnings("unchecked")
	private List<DbAction<?>> insertAll(PersistentPropertyPath<RelationalPersistentProperty> path) {

		List<DbAction<?>> actions = new ArrayList<>();

		from(path).forEach(node -> {

			DbAction.WithEntity<?> parentAction = getAction(node.getParent());
			DbAction.Insert<Object> insert;
			if (node.getPath().getRequiredLeafProperty().isQualified()) {

				Pair<Object, Object> value = (Pair) node.getValue();
				Map<PersistentPropertyPath<RelationalPersistentProperty>, Object> qualifiers = new HashMap<>();
				qualifiers.put(node.getPath(), value.getFirst());

				RelationalPersistentEntity<?> parentEntity = context.getRequiredPersistentEntity(parentAction.getEntityType());

				if (!parentEntity.hasIdProperty() && parentAction instanceof DbAction.Insert) {
					qualifiers.putAll(((DbAction.Insert<?>) parentAction).getQualifiers());
				}
				insert = new DbAction.Insert<>(value.getSecond(), path, parentAction, qualifiers);

			} else {
				insert = new DbAction.Insert<>(node.getValue(), path, parentAction, new HashMap<>());
			}
			previousActions.put(node, insert);
			actions.add(insert);
		});

		return actions;
	}

	private List<DbAction<?>> deleteReferenced() {

		List<DbAction<?>> deletes = new ArrayList<>();
		paths.forEach(path -> deletes.add(0, deleteReferenced(path)));

		return deletes;
	}

	/// Operations on a single path

	private DbAction.Delete<?> deleteReferenced(PersistentPropertyPath<RelationalPersistentProperty> path) {

		Object id = context.getRequiredPersistentEntity(entityType).getIdentifierAccessor(entity).getIdentifier();

		return new DbAction.Delete<>(id, path);
	}

	//// methods not directly related to the creation of DbActions

	private DbAction<?> setRootAction(DbAction<?> dbAction) {

		previousActions.put(null, dbAction);
		return dbAction;
	}

	@Nullable
	private DbAction.WithEntity<?> getAction(@Nullable PathNode parent) {

		DbAction<?> action = previousActions.get(parent);

		if (action != null) {

			Assert.isInstanceOf( //
					DbAction.WithEntity.class, //
					action, //
					"dependsOn action is not a WithEntity, but " + action.getClass().getSimpleName() //
			);

			return (DbAction.WithEntity<?>) action;
		}

		return null;
	}

	private List<PathNode> from(PersistentPropertyPath<RelationalPersistentProperty> path) {

		List<PathNode> nodes = new ArrayList<>();

		if (isDirectlyReferencedByRootIgnoringEmbeddables(path)) {

			Object value = getFromRootValue(path);
			nodes.addAll(createNodes(path, null, value));

		} else {

			List<PathNode> pathNodes = nodesCache.getOrDefault(path.getParentPath(), Collections.emptyList());

			pathNodes.forEach(parentNode -> {

				// todo: this should go into pathnode
				Object parentValue = parentNode.getActualValue();

				Object value = path.getRequiredLeafProperty().getOwner().getPropertyAccessor(parentValue)
						.getProperty(path.getRequiredLeafProperty());

				nodes.addAll(createNodes(path, parentNode, value));
			});
		}

		nodesCache.put(path, nodes);

		return nodes;
	}

	private boolean isDirectlyReferencedByRootIgnoringEmbeddables(
			PersistentPropertyPath<RelationalPersistentProperty> path) {

		PersistentPropertyPath<RelationalPersistentProperty> currentPath = path.getParentPath();

		while (!currentPath.isEmpty()) {

			if (!currentPath.getRequiredLeafProperty().isEmbedded()) {
				return false;
			}
			currentPath = currentPath.getParentPath();
		}

		return true;
	}

	@Nullable
	private Object getFromRootValue(PersistentPropertyPath<RelationalPersistentProperty> path) {

		if (path.getLength() == 0) {
			return entity;
		}

		Object parent = getFromRootValue(path.getParentPath());
		if (parent == null) {
			return null;
		}

		return context.getRequiredPersistentEntity(parent.getClass()).getPropertyAccessor(parent)
				.getProperty(path.getRequiredLeafProperty());
	}

	private List<PathNode> createNodes(PersistentPropertyPath<RelationalPersistentProperty> path,
			@Nullable PathNode parentNode, @Nullable Object value) {

		if (value == null) {
			return Collections.emptyList();
		}

		List<PathNode> nodes = new ArrayList<>();
		if (path.getRequiredLeafProperty().isEmbedded()) {
			nodes.add(new PathNode(path, parentNode, value));
		} else if (path.getRequiredLeafProperty().isQualified()) {

			if (path.getRequiredLeafProperty().isMap()) {
				((Map<?, ?>) value).forEach((k, v) -> nodes.add(new PathNode(path, parentNode, Pair.of(k, v))));
			} else {

				List<Object> listValue = (List<Object>) value;
				for (int k = 0; k < listValue.size(); k++) {
					nodes.add(new PathNode(path, parentNode, Pair.of(k, listValue.get(k))));
				}
			}
		} else if (path.getRequiredLeafProperty().isCollectionLike()) { // collection value
			if (value.getClass().isArray()) {
				Arrays.asList((Object[]) value).forEach(v -> nodes.add(new PathNode(path, parentNode, v)));
			} else {
				((Iterable<?>) value).forEach(v -> nodes.add(new PathNode(path, parentNode, v)));
			}
		} else { // single entity value
			nodes.add(new PathNode(path, parentNode, value));
		}

		return nodes;
	}

}<|MERGE_RESOLUTION|>--- conflicted
+++ resolved
@@ -1,9 +1,5 @@
 /*
-<<<<<<< HEAD
- * Copyright 2019-2020 the original author or authors.
-=======
  * Copyright 2019-2022 the original author or authors.
->>>>>>> bc428145
  *
  * Licensed under the Apache License, Version 2.0 (the "License");
  * you may not use this file except in compliance with the License.
@@ -77,20 +73,11 @@
 	}
 
 	/**
-<<<<<<< HEAD
-	 * Leaves out the isNew check as defined in #DATAJDBC-282
-	 * Possible Deadlocks in Execution Order in #DATAJDBC-488
-	 *
-	 * @return List of {@link DbAction}s
-	 * @see <a href="https://jira.spring.io/browse/DATAJDBC-282">DAJDBC-282</a>
-	 * @see <a href="https://jira.spring.io/browse/DATAJDBC-488">DAJDBC-488</a>
-=======
 	 * Leaves out the isNew check as defined in #DATAJDBC-282 Possible Deadlocks in Execution Order in #DATAJDBC-488
 	 *
 	 * @return List of {@link DbAction}s
 	 * @see <a href="https://github.com/spring-projects/spring-data-jdbc/issues/507">DAJDBC-282</a>
 	 * @see <a href="https://github.com/spring-projects/spring-data-jdbc/issues/714">DAJDBC-488</a>
->>>>>>> bc428145
 	 */
 	List<DbAction<?>> update() {
 
