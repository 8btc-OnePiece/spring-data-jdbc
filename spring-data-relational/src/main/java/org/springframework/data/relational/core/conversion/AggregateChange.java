/*
<<<<<<< HEAD
 * Copyright 2017-2020 the original author or authors.
=======
 * Copyright 2017-2022 the original author or authors.
>>>>>>> bc428145
 *
 * Licensed under the Apache License, Version 2.0 (the "License");
 * you may not use this file except in compliance with the License.
 * You may obtain a copy of the License at
 *
 *      https://www.apache.org/licenses/LICENSE-2.0
 *
 * Unless required by applicable law or agreed to in writing, software
 * distributed under the License is distributed on an "AS IS" BASIS,
 * WITHOUT WARRANTIES OR CONDITIONS OF ANY KIND, either express or implied.
 * See the License for the specific language governing permissions and
 * limitations under the License.
 */
package org.springframework.data.relational.core.conversion;

import java.util.function.Consumer;

<<<<<<< HEAD
import java.util.ArrayList;
import java.util.Arrays;
import java.util.Collections;
import java.util.HashMap;
import java.util.HashSet;
import java.util.List;
import java.util.Map;
import java.util.Set;
import java.util.function.BiConsumer;

import org.springframework.data.mapping.PersistentProperty;
import org.springframework.data.mapping.PersistentPropertyAccessor;
import org.springframework.data.mapping.PersistentPropertyPath;
import org.springframework.data.relational.core.mapping.RelationalMappingContext;
import org.springframework.data.relational.core.mapping.RelationalPersistentEntity;
import org.springframework.data.util.Pair;
import org.springframework.lang.Nullable;
import org.springframework.util.Assert;
import org.springframework.util.ClassUtils;
=======
import org.springframework.lang.Nullable;
>>>>>>> bc428145

/**
 * Represents the change happening to the aggregate (as used in the context of Domain Driven Design) as a whole.
 *
 * @author Jens Schauder
 * @author Mark Paluch
 */
<<<<<<< HEAD
@Getter
public class AggregateChange<T> {

	private final Kind kind;

	/** Type of the aggregate root to be changed */
	private final Class<T> entityType;
	private final List<DbAction<?>> actions = new ArrayList<>();
	/** Aggregate root, to which the change applies, if available */
	@Nullable private T entity;

	public AggregateChange(Kind kind, Class<T> entityType, @Nullable T entity) {

		this.kind = kind;
		this.entityType = entityType;
		this.entity = entity;
	}

	/**
	 * Factory method to create an {@link AggregateChange} for saving entities.
	 *
	 * @param entity aggregate root to save.
	 * @param <T> entity type.
	 * @return the {@link AggregateChange} for saving the root {@code entity}.
	 * @since 1.2
	 */
	@SuppressWarnings("unchecked")
	public static <T> AggregateChange<T> forSave(T entity) {

		Assert.notNull(entity, "Entity must not be null");
		return new AggregateChange<>(Kind.SAVE, (Class<T>) ClassUtils.getUserClass(entity), entity);
	}

	/**
	 * Factory method to create an {@link AggregateChange} for deleting entities.
	 *
	 * @param entity aggregate root to delete.
	 * @param <T> entity type.
	 * @return the {@link AggregateChange} for deleting the root {@code entity}.
	 * @since 1.2
	 */
	@SuppressWarnings("unchecked")
	public static <T> AggregateChange<T> forDelete(T entity) {

		Assert.notNull(entity, "Entity must not be null");
		return forDelete((Class<T>) ClassUtils.getUserClass(entity), entity);
	}

	/**
	 * Factory method to create an {@link AggregateChange} for deleting entities.
	 *
	 * @param entityClass aggregate root type.
	 * @param entity aggregate root to delete.
	 * @param <T> entity type.
	 * @return the {@link AggregateChange} for deleting the root {@code entity}.
	 * @since 1.2
	 */
	public static <T> AggregateChange<T> forDelete(Class<T> entityClass, @Nullable T entity) {

		Assert.notNull(entityClass, "Entity class must not be null");
		return new AggregateChange<>(Kind.DELETE, entityClass, entity);
	}

	public void setEntity(@Nullable T aggregateRoot) {
		// TODO: Check instanceOf compatibility to ensure type contract.
		entity = aggregateRoot;
	}

	public void executeWith(Interpreter interpreter, RelationalMappingContext context, RelationalConverter converter) {

		actions.forEach(action -> action.executeWith(interpreter));

		T newRoot = populateIdsIfNecessary(context, converter);

		if (newRoot != null) {
			entity = newRoot;
		}
	}

	@Nullable
	private T populateIdsIfNecessary(RelationalMappingContext context, RelationalConverter converter) {

		T newRoot = null;

		// have the actions so that the inserts on the leaves come first.
		ArrayList<DbAction<?>> reverseActions = new ArrayList<>(actions);
		Collections.reverse(reverseActions);

		StagedValues cascadingValues = new StagedValues();

		for (DbAction<?> action : reverseActions) {

			if (!(action instanceof DbAction.WithGeneratedId)) {
				continue;
			}

			DbAction.WithGeneratedId<?> withGeneratedId = (DbAction.WithGeneratedId<?>) action;
			Object generatedId = withGeneratedId.getGeneratedId();
			Object newEntity = setIdAndCascadingProperties(context, converter, withGeneratedId, generatedId, cascadingValues);

			// the id property was immutable so we have to propagate changes up the tree
			if (newEntity != ((DbAction.WithGeneratedId<?>) action).getEntity()) {

				if (action instanceof DbAction.Insert) {
					DbAction.Insert insert = (DbAction.Insert) action;

					Pair qualifier = insert.getQualifier();

					cascadingValues.stage(insert.dependingOn, insert.propertyPath,
							qualifier == null ? null : qualifier.getSecond(), newEntity);

				} else if (action instanceof DbAction.InsertRoot) {
					newRoot = entityType.cast(newEntity);
				}
			}
		}

		return newRoot;
	}

	@SuppressWarnings("unchecked")
	private <S> Object setIdAndCascadingProperties(RelationalMappingContext context, RelationalConverter converter,
			DbAction.WithGeneratedId<S> action, @Nullable Object generatedId, StagedValues cascadingValues) {

		S originalEntity = action.getEntity();

		RelationalPersistentEntity<S> persistentEntity = (RelationalPersistentEntity<S>) context
				.getRequiredPersistentEntity(action.getEntityType());
		PersistentPropertyAccessor<S> propertyAccessor = converter.getPropertyAccessor(persistentEntity, originalEntity);

		if (generatedId != null) {
			propertyAccessor.setProperty(persistentEntity.getRequiredIdProperty(), generatedId);
		}

		// set values of changed immutables referenced by this entity
		cascadingValues.forEachPath(action, (persistentPropertyPath, o) -> propertyAccessor
				.setProperty(getRelativePath(action, persistentPropertyPath), o));

		return propertyAccessor.getBean();
	}

	@SuppressWarnings("unchecked")
	private PersistentPropertyPath getRelativePath(DbAction action, PersistentPropertyPath pathToValue) {

		if (action instanceof DbAction.Insert) {
			return pathToValue.getExtensionForBaseOf(((DbAction.Insert) action).propertyPath);
		}

		if (action instanceof DbAction.InsertRoot) {
			return pathToValue;
		}

		throw new IllegalArgumentException(String.format("DbAction of type %s is not supported.", action.getClass()));
	}

	public void addAction(DbAction<?> action) {
		actions.add(action);
	}

	/**
	 * The kind of action to be performed on an aggregate.
	 */
	public enum Kind {
		/**
		 * A {@code SAVE} of an aggregate typically involves an {@code insert} or {@code update} on the aggregate root plus
		 * {@code insert}s, {@code update}s, and {@code delete}s on the other elements of an aggregate.
		 */
		SAVE,

		/**
		 * A {@code DELETE} of an aggregate typically involves a {@code delete} on all contained entities.
		 */
		DELETE
	}

	/**
	 * Accumulates information about staged immutable objects in an aggregate that require updating because their state
	 * changed because of {@link DbAction} execution.
	 */
	private static class StagedValues {

		static final List<MultiValueAggregator> aggregators = Arrays.asList(SetAggregator.INSTANCE, MapAggregator.INSTANCE,
				ListAggregator.INSTANCE, SingleElementAggregator.INSTANCE);

		Map<DbAction, Map<PersistentPropertyPath, Object>> values = new HashMap<>();

		/**
		 * Adds a value that needs to be set in an entity higher up in the tree of entities in the aggregate. If the
		 * attribute to be set is multivalued this method expects only a single element.
		 *
		 * @param action The action responsible for persisting the entity that needs the added value set. Must not be
		 *          {@literal null}.
		 * @param path The path to the property in which to set the value. Must not be {@literal null}.
		 * @param qualifier If {@code path} is a qualified multivalued properties this parameter contains the qualifier. May
		 *          be {@literal null}.
		 * @param value The value to be set. Must not be {@literal null}.
		 */
		@SuppressWarnings("unchecked")
		<T> void stage(DbAction<?> action, PersistentPropertyPath path, @Nullable Object qualifier, Object value) {

			MultiValueAggregator<T> aggregator = getAggregatorFor(path);

			Map<PersistentPropertyPath, Object> valuesForPath = this.values.computeIfAbsent(action,
					dbAction -> new HashMap<>());

			T currentValue = (T) valuesForPath.computeIfAbsent(path,
					persistentPropertyPath -> aggregator.createEmptyInstance());

			Object newValue = aggregator.add(currentValue, qualifier, value);

			valuesForPath.put(path, newValue);
		}

		private MultiValueAggregator getAggregatorFor(PersistentPropertyPath path) {

			PersistentProperty property = path.getRequiredLeafProperty();
			for (MultiValueAggregator aggregator : aggregators) {
				if (aggregator.handles(property)) {
					return aggregator;
				}
			}

			throw new IllegalStateException(String.format("Can't handle path %s", path));
		}

		/**
		 * Performs the given action for each entry in this the staging area that are provided by {@link DbAction} until all
		 * {@link PersistentPropertyPath} have been processed or the action throws an exception. The {@link BiConsumer
		 * action} is called with each applicable {@link PersistentPropertyPath} and {@code value} that is assignable to the
		 * property.
		 *
		 * @param dbAction
		 * @param action
		 */
		void forEachPath(DbAction<?> dbAction, BiConsumer<PersistentPropertyPath, Object> action) {
			values.getOrDefault(dbAction, Collections.emptyMap()).forEach(action);
		}
	}

	interface MultiValueAggregator<T> {

		default Class<? super T> handledType() {
			return Object.class;
		}

		default boolean handles(PersistentProperty property) {
			return handledType().isAssignableFrom(property.getType());
		}

		@Nullable
		T createEmptyInstance();

		T add(@Nullable T aggregate, @Nullable Object qualifier, Object value);

	}

	private enum SetAggregator implements MultiValueAggregator<Set> {

		INSTANCE;

		@Override
		public Class<Set> handledType() {
			return Set.class;
		}

		@Override
		public Set createEmptyInstance() {
			return new HashSet();
		}

		@SuppressWarnings("unchecked")
		@Override
		public Set add(@Nullable Set set, @Nullable Object qualifier, Object value) {

			Assert.notNull(set, "Set must not be null");

			set.add(value);
			return set;
		}
	}

	private enum ListAggregator implements MultiValueAggregator<List> {

		INSTANCE;

		@Override
		public boolean handles(PersistentProperty property) {
			return property.isCollectionLike();
		}

		@Override
		public List createEmptyInstance() {
			return new ArrayList();
		}

		@SuppressWarnings("unchecked")
		@Override
		public List add(@Nullable List list, @Nullable Object qualifier, Object value) {

			Assert.notNull(list, "List must not be null.");

			int index = (int) qualifier;
			if (index >= list.size()) {
				list.add(value);
			} else {
				list.add(index, value);
			}

			return list;
		}
	}

	private enum MapAggregator implements MultiValueAggregator<Map> {

		INSTANCE;

		@Override
		public Class<Map> handledType() {
			return Map.class;
		}

		@Override
		public Map createEmptyInstance() {
			return new HashMap();
		}

		@SuppressWarnings("unchecked")
		@Override
		public Map add(@Nullable Map map, @Nullable Object qualifier, Object value) {

			Assert.notNull(map, "Map must not be null.");

			map.put(qualifier, value);
			return map;
		}
	}

	private enum SingleElementAggregator implements MultiValueAggregator<Object> {
=======
public interface AggregateChange<T> {

	/**
	 * Returns the {@link Kind} of {@code AggregateChange} this is.
	 *
	 * @return guaranteed to be not {@literal null}.
	 */
	Kind getKind();

	/**
	 * The type of the root of this {@code AggregateChange}.
	 *
	 * @return Guaranteed to be not {@literal null}.
	 */
	Class<T> getEntityType();

	/**
	 * The entity to which this {@link AggregateChange} relates.
	 *
	 * @return may be {@literal null}.
	 */
	@Nullable
	T getEntity();

	/**
	 * Applies the given consumer to each {@link DbAction} in this {@code AggregateChange}.
	 *
	 * @param consumer must not be {@literal null}.
	 */
	void forEachAction(Consumer<? super DbAction<?>> consumer);

	/**
	 * The kind of action to be performed on an aggregate.
	 */
	enum Kind {

		/**
		 * A {@code SAVE} of an aggregate typically involves an {@code insert} or {@code update} on the aggregate root plus
		 * {@code insert}s, {@code update}s, and {@code delete}s on the other elements of an aggregate.
		 */
		SAVE,
>>>>>>> bc428145

		INSTANCE;

		@Override
		@Nullable
		public Object createEmptyInstance() {
			return null;
		}

		@Override
		public Object add(@Nullable Object __null, @Nullable Object qualifier, Object value) {
			return value;
		}
	}

}<|MERGE_RESOLUTION|>--- conflicted
+++ resolved
@@ -1,9 +1,5 @@
 /*
-<<<<<<< HEAD
- * Copyright 2017-2020 the original author or authors.
-=======
  * Copyright 2017-2022 the original author or authors.
->>>>>>> bc428145
  *
  * Licensed under the Apache License, Version 2.0 (the "License");
  * you may not use this file except in compliance with the License.
@@ -21,29 +17,7 @@
 
 import java.util.function.Consumer;
 
-<<<<<<< HEAD
-import java.util.ArrayList;
-import java.util.Arrays;
-import java.util.Collections;
-import java.util.HashMap;
-import java.util.HashSet;
-import java.util.List;
-import java.util.Map;
-import java.util.Set;
-import java.util.function.BiConsumer;
-
-import org.springframework.data.mapping.PersistentProperty;
-import org.springframework.data.mapping.PersistentPropertyAccessor;
-import org.springframework.data.mapping.PersistentPropertyPath;
-import org.springframework.data.relational.core.mapping.RelationalMappingContext;
-import org.springframework.data.relational.core.mapping.RelationalPersistentEntity;
-import org.springframework.data.util.Pair;
 import org.springframework.lang.Nullable;
-import org.springframework.util.Assert;
-import org.springframework.util.ClassUtils;
-=======
-import org.springframework.lang.Nullable;
->>>>>>> bc428145
 
 /**
  * Represents the change happening to the aggregate (as used in the context of Domain Driven Design) as a whole.
@@ -51,346 +25,6 @@
  * @author Jens Schauder
  * @author Mark Paluch
  */
-<<<<<<< HEAD
-@Getter
-public class AggregateChange<T> {
-
-	private final Kind kind;
-
-	/** Type of the aggregate root to be changed */
-	private final Class<T> entityType;
-	private final List<DbAction<?>> actions = new ArrayList<>();
-	/** Aggregate root, to which the change applies, if available */
-	@Nullable private T entity;
-
-	public AggregateChange(Kind kind, Class<T> entityType, @Nullable T entity) {
-
-		this.kind = kind;
-		this.entityType = entityType;
-		this.entity = entity;
-	}
-
-	/**
-	 * Factory method to create an {@link AggregateChange} for saving entities.
-	 *
-	 * @param entity aggregate root to save.
-	 * @param <T> entity type.
-	 * @return the {@link AggregateChange} for saving the root {@code entity}.
-	 * @since 1.2
-	 */
-	@SuppressWarnings("unchecked")
-	public static <T> AggregateChange<T> forSave(T entity) {
-
-		Assert.notNull(entity, "Entity must not be null");
-		return new AggregateChange<>(Kind.SAVE, (Class<T>) ClassUtils.getUserClass(entity), entity);
-	}
-
-	/**
-	 * Factory method to create an {@link AggregateChange} for deleting entities.
-	 *
-	 * @param entity aggregate root to delete.
-	 * @param <T> entity type.
-	 * @return the {@link AggregateChange} for deleting the root {@code entity}.
-	 * @since 1.2
-	 */
-	@SuppressWarnings("unchecked")
-	public static <T> AggregateChange<T> forDelete(T entity) {
-
-		Assert.notNull(entity, "Entity must not be null");
-		return forDelete((Class<T>) ClassUtils.getUserClass(entity), entity);
-	}
-
-	/**
-	 * Factory method to create an {@link AggregateChange} for deleting entities.
-	 *
-	 * @param entityClass aggregate root type.
-	 * @param entity aggregate root to delete.
-	 * @param <T> entity type.
-	 * @return the {@link AggregateChange} for deleting the root {@code entity}.
-	 * @since 1.2
-	 */
-	public static <T> AggregateChange<T> forDelete(Class<T> entityClass, @Nullable T entity) {
-
-		Assert.notNull(entityClass, "Entity class must not be null");
-		return new AggregateChange<>(Kind.DELETE, entityClass, entity);
-	}
-
-	public void setEntity(@Nullable T aggregateRoot) {
-		// TODO: Check instanceOf compatibility to ensure type contract.
-		entity = aggregateRoot;
-	}
-
-	public void executeWith(Interpreter interpreter, RelationalMappingContext context, RelationalConverter converter) {
-
-		actions.forEach(action -> action.executeWith(interpreter));
-
-		T newRoot = populateIdsIfNecessary(context, converter);
-
-		if (newRoot != null) {
-			entity = newRoot;
-		}
-	}
-
-	@Nullable
-	private T populateIdsIfNecessary(RelationalMappingContext context, RelationalConverter converter) {
-
-		T newRoot = null;
-
-		// have the actions so that the inserts on the leaves come first.
-		ArrayList<DbAction<?>> reverseActions = new ArrayList<>(actions);
-		Collections.reverse(reverseActions);
-
-		StagedValues cascadingValues = new StagedValues();
-
-		for (DbAction<?> action : reverseActions) {
-
-			if (!(action instanceof DbAction.WithGeneratedId)) {
-				continue;
-			}
-
-			DbAction.WithGeneratedId<?> withGeneratedId = (DbAction.WithGeneratedId<?>) action;
-			Object generatedId = withGeneratedId.getGeneratedId();
-			Object newEntity = setIdAndCascadingProperties(context, converter, withGeneratedId, generatedId, cascadingValues);
-
-			// the id property was immutable so we have to propagate changes up the tree
-			if (newEntity != ((DbAction.WithGeneratedId<?>) action).getEntity()) {
-
-				if (action instanceof DbAction.Insert) {
-					DbAction.Insert insert = (DbAction.Insert) action;
-
-					Pair qualifier = insert.getQualifier();
-
-					cascadingValues.stage(insert.dependingOn, insert.propertyPath,
-							qualifier == null ? null : qualifier.getSecond(), newEntity);
-
-				} else if (action instanceof DbAction.InsertRoot) {
-					newRoot = entityType.cast(newEntity);
-				}
-			}
-		}
-
-		return newRoot;
-	}
-
-	@SuppressWarnings("unchecked")
-	private <S> Object setIdAndCascadingProperties(RelationalMappingContext context, RelationalConverter converter,
-			DbAction.WithGeneratedId<S> action, @Nullable Object generatedId, StagedValues cascadingValues) {
-
-		S originalEntity = action.getEntity();
-
-		RelationalPersistentEntity<S> persistentEntity = (RelationalPersistentEntity<S>) context
-				.getRequiredPersistentEntity(action.getEntityType());
-		PersistentPropertyAccessor<S> propertyAccessor = converter.getPropertyAccessor(persistentEntity, originalEntity);
-
-		if (generatedId != null) {
-			propertyAccessor.setProperty(persistentEntity.getRequiredIdProperty(), generatedId);
-		}
-
-		// set values of changed immutables referenced by this entity
-		cascadingValues.forEachPath(action, (persistentPropertyPath, o) -> propertyAccessor
-				.setProperty(getRelativePath(action, persistentPropertyPath), o));
-
-		return propertyAccessor.getBean();
-	}
-
-	@SuppressWarnings("unchecked")
-	private PersistentPropertyPath getRelativePath(DbAction action, PersistentPropertyPath pathToValue) {
-
-		if (action instanceof DbAction.Insert) {
-			return pathToValue.getExtensionForBaseOf(((DbAction.Insert) action).propertyPath);
-		}
-
-		if (action instanceof DbAction.InsertRoot) {
-			return pathToValue;
-		}
-
-		throw new IllegalArgumentException(String.format("DbAction of type %s is not supported.", action.getClass()));
-	}
-
-	public void addAction(DbAction<?> action) {
-		actions.add(action);
-	}
-
-	/**
-	 * The kind of action to be performed on an aggregate.
-	 */
-	public enum Kind {
-		/**
-		 * A {@code SAVE} of an aggregate typically involves an {@code insert} or {@code update} on the aggregate root plus
-		 * {@code insert}s, {@code update}s, and {@code delete}s on the other elements of an aggregate.
-		 */
-		SAVE,
-
-		/**
-		 * A {@code DELETE} of an aggregate typically involves a {@code delete} on all contained entities.
-		 */
-		DELETE
-	}
-
-	/**
-	 * Accumulates information about staged immutable objects in an aggregate that require updating because their state
-	 * changed because of {@link DbAction} execution.
-	 */
-	private static class StagedValues {
-
-		static final List<MultiValueAggregator> aggregators = Arrays.asList(SetAggregator.INSTANCE, MapAggregator.INSTANCE,
-				ListAggregator.INSTANCE, SingleElementAggregator.INSTANCE);
-
-		Map<DbAction, Map<PersistentPropertyPath, Object>> values = new HashMap<>();
-
-		/**
-		 * Adds a value that needs to be set in an entity higher up in the tree of entities in the aggregate. If the
-		 * attribute to be set is multivalued this method expects only a single element.
-		 *
-		 * @param action The action responsible for persisting the entity that needs the added value set. Must not be
-		 *          {@literal null}.
-		 * @param path The path to the property in which to set the value. Must not be {@literal null}.
-		 * @param qualifier If {@code path} is a qualified multivalued properties this parameter contains the qualifier. May
-		 *          be {@literal null}.
-		 * @param value The value to be set. Must not be {@literal null}.
-		 */
-		@SuppressWarnings("unchecked")
-		<T> void stage(DbAction<?> action, PersistentPropertyPath path, @Nullable Object qualifier, Object value) {
-
-			MultiValueAggregator<T> aggregator = getAggregatorFor(path);
-
-			Map<PersistentPropertyPath, Object> valuesForPath = this.values.computeIfAbsent(action,
-					dbAction -> new HashMap<>());
-
-			T currentValue = (T) valuesForPath.computeIfAbsent(path,
-					persistentPropertyPath -> aggregator.createEmptyInstance());
-
-			Object newValue = aggregator.add(currentValue, qualifier, value);
-
-			valuesForPath.put(path, newValue);
-		}
-
-		private MultiValueAggregator getAggregatorFor(PersistentPropertyPath path) {
-
-			PersistentProperty property = path.getRequiredLeafProperty();
-			for (MultiValueAggregator aggregator : aggregators) {
-				if (aggregator.handles(property)) {
-					return aggregator;
-				}
-			}
-
-			throw new IllegalStateException(String.format("Can't handle path %s", path));
-		}
-
-		/**
-		 * Performs the given action for each entry in this the staging area that are provided by {@link DbAction} until all
-		 * {@link PersistentPropertyPath} have been processed or the action throws an exception. The {@link BiConsumer
-		 * action} is called with each applicable {@link PersistentPropertyPath} and {@code value} that is assignable to the
-		 * property.
-		 *
-		 * @param dbAction
-		 * @param action
-		 */
-		void forEachPath(DbAction<?> dbAction, BiConsumer<PersistentPropertyPath, Object> action) {
-			values.getOrDefault(dbAction, Collections.emptyMap()).forEach(action);
-		}
-	}
-
-	interface MultiValueAggregator<T> {
-
-		default Class<? super T> handledType() {
-			return Object.class;
-		}
-
-		default boolean handles(PersistentProperty property) {
-			return handledType().isAssignableFrom(property.getType());
-		}
-
-		@Nullable
-		T createEmptyInstance();
-
-		T add(@Nullable T aggregate, @Nullable Object qualifier, Object value);
-
-	}
-
-	private enum SetAggregator implements MultiValueAggregator<Set> {
-
-		INSTANCE;
-
-		@Override
-		public Class<Set> handledType() {
-			return Set.class;
-		}
-
-		@Override
-		public Set createEmptyInstance() {
-			return new HashSet();
-		}
-
-		@SuppressWarnings("unchecked")
-		@Override
-		public Set add(@Nullable Set set, @Nullable Object qualifier, Object value) {
-
-			Assert.notNull(set, "Set must not be null");
-
-			set.add(value);
-			return set;
-		}
-	}
-
-	private enum ListAggregator implements MultiValueAggregator<List> {
-
-		INSTANCE;
-
-		@Override
-		public boolean handles(PersistentProperty property) {
-			return property.isCollectionLike();
-		}
-
-		@Override
-		public List createEmptyInstance() {
-			return new ArrayList();
-		}
-
-		@SuppressWarnings("unchecked")
-		@Override
-		public List add(@Nullable List list, @Nullable Object qualifier, Object value) {
-
-			Assert.notNull(list, "List must not be null.");
-
-			int index = (int) qualifier;
-			if (index >= list.size()) {
-				list.add(value);
-			} else {
-				list.add(index, value);
-			}
-
-			return list;
-		}
-	}
-
-	private enum MapAggregator implements MultiValueAggregator<Map> {
-
-		INSTANCE;
-
-		@Override
-		public Class<Map> handledType() {
-			return Map.class;
-		}
-
-		@Override
-		public Map createEmptyInstance() {
-			return new HashMap();
-		}
-
-		@SuppressWarnings("unchecked")
-		@Override
-		public Map add(@Nullable Map map, @Nullable Object qualifier, Object value) {
-
-			Assert.notNull(map, "Map must not be null.");
-
-			map.put(qualifier, value);
-			return map;
-		}
-	}
-
-	private enum SingleElementAggregator implements MultiValueAggregator<Object> {
-=======
 public interface AggregateChange<T> {
 
 	/**
@@ -432,20 +66,10 @@
 		 * {@code insert}s, {@code update}s, and {@code delete}s on the other elements of an aggregate.
 		 */
 		SAVE,
->>>>>>> bc428145
 
-		INSTANCE;
-
-		@Override
-		@Nullable
-		public Object createEmptyInstance() {
-			return null;
-		}
-
-		@Override
-		public Object add(@Nullable Object __null, @Nullable Object qualifier, Object value) {
-			return value;
-		}
+		/**
+		 * A {@code DELETE} of an aggregate typically involves a {@code delete} on all contained entities.
+		 */
+		DELETE
 	}
-
 }