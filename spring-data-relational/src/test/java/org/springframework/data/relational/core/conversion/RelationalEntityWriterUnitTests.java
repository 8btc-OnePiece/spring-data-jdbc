--- conflicted
+++ resolved
@@ -1,9 +1,5 @@
 /*
-<<<<<<< HEAD
- * Copyright 2017-2020 the original author or authors.
-=======
  * Copyright 2017-2022 the original author or authors.
->>>>>>> bc428145
  *
  * Licensed under the Apache License, Version 2.0 (the "License");
  * you may not use this file except in compliance with the License.
@@ -30,15 +26,9 @@
 import java.util.Map;
 import java.util.Set;
 
-<<<<<<< HEAD
-import org.junit.Test;
-import org.junit.runner.RunWith;
-import org.mockito.junit.MockitoJUnitRunner;
-=======
 import org.junit.jupiter.api.Test;
 import org.junit.jupiter.api.extension.ExtendWith;
 import org.mockito.junit.jupiter.MockitoExtension;
->>>>>>> bc428145
 import org.springframework.data.annotation.Id;
 import org.springframework.data.mapping.PersistentPropertyPath;
 import org.springframework.data.mapping.PersistentPropertyPaths;
@@ -168,11 +158,7 @@
 						DbActionTestSupport::isWithDependsOn) //
 				.containsExactly( //
 						tuple(UpdateRoot.class, SingleReferenceEntity.class, "", SingleReferenceEntity.class, false), //
-<<<<<<< HEAD
-						tuple(Delete.class, Element.class, "other", null, false)	//
-=======
 						tuple(Delete.class, Element.class, "other", null, false) //
->>>>>>> bc428145
 				);
 	}
 
@@ -557,21 +543,12 @@
 		EmbeddedReferenceChainEntity entity = new EmbeddedReferenceChainEntity(null);
 		// the embedded is null !!!
 
-<<<<<<< HEAD
-		AggregateChange<EmbeddedReferenceChainEntity> aggregateChange = //
-				new AggregateChange<>(Kind.SAVE, EmbeddedReferenceChainEntity.class, entity);
-
-		converter.write(entity, aggregateChange);
-
-		assertThat(aggregateChange.getActions()) //
-=======
 		MutableAggregateChange<EmbeddedReferenceChainEntity> aggregateChange = //
 				new DefaultAggregateChange<>(AggregateChange.Kind.SAVE, EmbeddedReferenceChainEntity.class, entity);
 
 		converter.write(entity, aggregateChange);
 
 		assertThat(extractActions(aggregateChange)) //
->>>>>>> bc428145
 				.extracting(DbAction::getClass, //
 						DbAction::getEntityType, //
 						DbActionTestSupport::extractPath, //
@@ -589,21 +566,12 @@
 		root.other = new EmbeddedReferenceChainEntity(null);
 		// the embedded is null !!!
 
-<<<<<<< HEAD
-		AggregateChange<RootWithEmbeddedReferenceChainEntity> aggregateChange = //
-				new AggregateChange<>(Kind.SAVE, RootWithEmbeddedReferenceChainEntity.class, root);
-
-		converter.write(root, aggregateChange);
-
-		assertThat(aggregateChange.getActions()) //
-=======
 		MutableAggregateChange<RootWithEmbeddedReferenceChainEntity> aggregateChange = //
 				new DefaultAggregateChange<>(AggregateChange.Kind.SAVE, RootWithEmbeddedReferenceChainEntity.class, root);
 
 		converter.write(root, aggregateChange);
 
 		assertThat(extractActions(aggregateChange)) //
->>>>>>> bc428145
 				.extracting(DbAction::getClass, //
 						DbAction::getEntityType, //
 						DbActionTestSupport::extractPath, //
@@ -616,8 +584,6 @@
 				);
 	}
 
-<<<<<<< HEAD
-=======
 	private List<DbAction<?>> extractActions(MutableAggregateChange<?> aggregateChange) {
 
 		List<DbAction<?>> actions = new ArrayList<>();
@@ -625,7 +591,6 @@
 		return actions;
 	}
 
->>>>>>> bc428145
 	private CascadingReferenceMiddleElement createMiddleElement(Element first, Element second) {
 
 		CascadingReferenceMiddleElement middleElement1 = new CascadingReferenceMiddleElement(null);
