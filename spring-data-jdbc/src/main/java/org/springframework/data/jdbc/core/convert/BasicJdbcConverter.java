--- conflicted
+++ resolved
@@ -1,9 +1,5 @@
 /*
-<<<<<<< HEAD
- * Copyright 2018-2020 the original author or authors.
-=======
  * Copyright 2018-2021 the original author or authors.
->>>>>>> bc428145
  *
  * Licensed under the Apache License, Version 2.0 (the "License");
  * you may not use this file except in compliance with the License.
@@ -66,10 +62,6 @@
  * @author Jens Schauder
  * @author Christoph Strobl
  * @author Myeonghyeon Lee
-<<<<<<< HEAD
- * @since 1.1
-=======
->>>>>>> bc428145
  * @see MappingContext
  * @see SimpleTypeHolder
  * @see CustomConversions
@@ -89,12 +81,8 @@
 	/**
 	 * Creates a new {@link BasicRelationalConverter} given {@link MappingContext} and a
 	 * {@link JdbcTypeFactory#unsupported() no-op type factory} throwing {@link UnsupportedOperationException} on type
-<<<<<<< HEAD
-	 * creation. Use {@link #BasicJdbcConverter(MappingContext, RelationResolver, CustomConversions, JdbcTypeFactory)}
-=======
 	 * creation. Use
 	 * {@link #BasicJdbcConverter(MappingContext, RelationResolver, CustomConversions, JdbcTypeFactory, IdentifierProcessing)}
->>>>>>> bc428145
 	 * (MappingContext, RelationResolver, JdbcTypeFactory)} to convert arrays and large objects into JDBC-specific types.
 	 *
 	 * @param context must not be {@literal null}.
