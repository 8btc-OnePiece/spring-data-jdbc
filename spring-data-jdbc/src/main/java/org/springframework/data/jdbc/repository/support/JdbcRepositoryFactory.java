/*
<<<<<<< HEAD
 * Copyright 2017-2020 the original author or authors.
=======
 * Copyright 2017-2021 the original author or authors.
>>>>>>> bc428145
 *
 * Licensed under the Apache License, Version 2.0 (the "License");
 * you may not use this file except in compliance with the License.
 * You may obtain a copy of the License at
 *
 *      https://www.apache.org/licenses/LICENSE-2.0
 *
 * Unless required by applicable law or agreed to in writing, software
 * distributed under the License is distributed on an "AS IS" BASIS,
 * WITHOUT WARRANTIES OR CONDITIONS OF ANY KIND, either express or implied.
 * See the License for the specific language governing permissions and
 * limitations under the License.
 */
package org.springframework.data.jdbc.repository.support;

import java.util.Optional;

import org.springframework.beans.factory.BeanFactory;
import org.springframework.context.ApplicationEventPublisher;
import org.springframework.data.jdbc.core.JdbcAggregateTemplate;
import org.springframework.data.jdbc.core.convert.DataAccessStrategy;
import org.springframework.data.jdbc.core.convert.JdbcConverter;
import org.springframework.data.jdbc.repository.QueryMappingConfiguration;
import org.springframework.data.mapping.callback.EntityCallbacks;
import org.springframework.data.relational.core.dialect.Dialect;
import org.springframework.data.relational.core.mapping.RelationalMappingContext;
import org.springframework.data.relational.core.mapping.RelationalPersistentEntity;
import org.springframework.data.repository.core.EntityInformation;
import org.springframework.data.repository.core.RepositoryInformation;
import org.springframework.data.repository.core.RepositoryMetadata;
import org.springframework.data.repository.core.support.PersistentEntityInformation;
import org.springframework.data.repository.core.support.RepositoryFactorySupport;
import org.springframework.data.repository.query.QueryLookupStrategy;
import org.springframework.data.repository.query.QueryMethodEvaluationContextProvider;
import org.springframework.jdbc.core.namedparam.NamedParameterJdbcOperations;
import org.springframework.lang.Nullable;
import org.springframework.util.Assert;

/**
 * Creates repository implementation based on JDBC.
 *
 * @author Jens Schauder
 * @author Greg Turnquist
 * @author Christoph Strobl
 * @author Mark Paluch
 * @author Hebert Coelho
 */
public class JdbcRepositoryFactory extends RepositoryFactorySupport {

	private final RelationalMappingContext context;
	private final JdbcConverter converter;
	private final ApplicationEventPublisher publisher;
	private final DataAccessStrategy accessStrategy;
	private final NamedParameterJdbcOperations operations;
	private final Dialect dialect;
	@Nullable private BeanFactory beanFactory;

	private QueryMappingConfiguration queryMappingConfiguration = QueryMappingConfiguration.EMPTY;
	private EntityCallbacks entityCallbacks;

	/**
	 * Creates a new {@link JdbcRepositoryFactory} for the given {@link DataAccessStrategy},
	 * {@link RelationalMappingContext} and {@link ApplicationEventPublisher}.
	 *
	 * @param dataAccessStrategy must not be {@literal null}.
	 * @param context must not be {@literal null}.
	 * @param converter must not be {@literal null}.
	 * @param dialect must not be {@literal null}.
	 * @param publisher must not be {@literal null}.
	 * @param operations must not be {@literal null}.
	 */
	public JdbcRepositoryFactory(DataAccessStrategy dataAccessStrategy, RelationalMappingContext context,
			JdbcConverter converter, Dialect dialect, ApplicationEventPublisher publisher,
			NamedParameterJdbcOperations operations) {

		Assert.notNull(dataAccessStrategy, "DataAccessStrategy must not be null!");
		Assert.notNull(context, "RelationalMappingContext must not be null!");
		Assert.notNull(converter, "RelationalConverter must not be null!");
		Assert.notNull(dialect, "Dialect must not be null!");
		Assert.notNull(publisher, "ApplicationEventPublisher must not be null!");

		this.publisher = publisher;
		this.context = context;
		this.converter = converter;
		this.dialect = dialect;
		this.accessStrategy = dataAccessStrategy;
		this.operations = operations;
	}

	/**
	 * @param queryMappingConfiguration must not be {@literal null} consider {@link QueryMappingConfiguration#EMPTY}
	 *          instead.
	 */
	public void setQueryMappingConfiguration(QueryMappingConfiguration queryMappingConfiguration) {

		Assert.notNull(queryMappingConfiguration, "QueryMappingConfiguration must not be null!");

		this.queryMappingConfiguration = queryMappingConfiguration;
	}

	@SuppressWarnings("unchecked")
	@Override
	public <T, ID> EntityInformation<T, ID> getEntityInformation(Class<T> aClass) {

		RelationalPersistentEntity<?> entity = context.getRequiredPersistentEntity(aClass);

		return (EntityInformation<T, ID>) new PersistentEntityInformation<>(entity);
	}

	/*
	 * (non-Javadoc)
	 * @see org.springframework.data.repository.core.support.RepositoryFactorySupport#getTargetRepository(org.springframework.data.repository.core.RepositoryInformation)
	 */
	@Override
	protected Object getTargetRepository(RepositoryInformation repositoryInformation) {

		JdbcAggregateTemplate template = new JdbcAggregateTemplate(publisher, context, converter, accessStrategy);

<<<<<<< HEAD
		SimpleJdbcRepository<?, Object> repository = new SimpleJdbcRepository<>(template,
				context.getRequiredPersistentEntity(repositoryInformation.getDomainType()));

=======
>>>>>>> bc428145
		if (entityCallbacks != null) {
			template.setEntityCallbacks(entityCallbacks);
		}

		RelationalPersistentEntity<?> persistentEntity = context
				.getRequiredPersistentEntity(repositoryInformation.getDomainType());

		return getTargetRepositoryViaReflection(repositoryInformation.getRepositoryBaseClass(), template, persistentEntity);
	}

	/*
	 * (non-Javadoc)
	 * @see org.springframework.data.repository.core.support.RepositoryFactorySupport#getRepositoryBaseClass(org.springframework.data.repository.core.RepositoryMetadata)
	 */
	@Override
	protected Class<?> getRepositoryBaseClass(RepositoryMetadata repositoryMetadata) {
		return SimpleJdbcRepository.class;
	}

	/*
	 * (non-Javadoc)
	 * @see org.springframework.data.repository.core.support.RepositoryFactorySupport#getQueryLookupStrategy(org.springframework.data.repository.query.QueryLookupStrategy.Key, org.springframework.data.repository.query.EvaluationContextProvider)
	 */
	@Override
	protected Optional<QueryLookupStrategy> getQueryLookupStrategy(@Nullable QueryLookupStrategy.Key key,
			QueryMethodEvaluationContextProvider evaluationContextProvider) {

		return Optional.of(new JdbcQueryLookupStrategy(publisher, entityCallbacks, context, converter, dialect,
				queryMappingConfiguration, operations, beanFactory));
	}

	/**
	 * @param entityCallbacks
	 * @since 1.1
	 */
	public void setEntityCallbacks(EntityCallbacks entityCallbacks) {
		this.entityCallbacks = entityCallbacks;
	}

	/**
	 * @param beanFactory the {@link BeanFactory} used for looking up {@link org.springframework.jdbc.core.RowMapper} and
	 *          {@link org.springframework.jdbc.core.ResultSetExtractor} beans.
	 */
	public void setBeanFactory(@Nullable BeanFactory beanFactory) {
		this.beanFactory = beanFactory;
	}
}<|MERGE_RESOLUTION|>--- conflicted
+++ resolved
@@ -1,9 +1,5 @@
 /*
-<<<<<<< HEAD
- * Copyright 2017-2020 the original author or authors.
-=======
  * Copyright 2017-2021 the original author or authors.
->>>>>>> bc428145
  *
  * Licensed under the Apache License, Version 2.0 (the "License");
  * you may not use this file except in compliance with the License.
@@ -122,12 +118,6 @@
 
 		JdbcAggregateTemplate template = new JdbcAggregateTemplate(publisher, context, converter, accessStrategy);
 
-<<<<<<< HEAD
-		SimpleJdbcRepository<?, Object> repository = new SimpleJdbcRepository<>(template,
-				context.getRequiredPersistentEntity(repositoryInformation.getDomainType()));
-
-=======
->>>>>>> bc428145
 		if (entityCallbacks != null) {
 			template.setEntityCallbacks(entityCallbacks);
 		}
