/*
<<<<<<< HEAD
 * Copyright 2017-2020 the original author or authors.
=======
 * Copyright 2017-2021 the original author or authors.
>>>>>>> bc428145
 *
 * Licensed under the Apache License, Version 2.0 (the "License");
 * you may not use this file except in compliance with the License.
 * You may obtain a copy of the License at
 *
 *      https://www.apache.org/licenses/LICENSE-2.0
 *
 * Unless required by applicable law or agreed to in writing, software
 * distributed under the License is distributed on an "AS IS" BASIS,
 * WITHOUT WARRANTIES OR CONDITIONS OF ANY KIND, either express or implied.
 * See the License for the specific language governing permissions and
 * limitations under the License.
 */
package org.springframework.data.jdbc.core.convert;

import static org.springframework.data.jdbc.core.convert.SqlGenerator.*;

import java.sql.JDBCType;
import java.sql.ResultSet;
import java.util.ArrayList;
import java.util.Collections;
import java.util.HashSet;
import java.util.List;
import java.util.Map;
import java.util.function.Predicate;

import org.springframework.dao.DataRetrievalFailureException;
import org.springframework.dao.EmptyResultDataAccessException;
import org.springframework.dao.InvalidDataAccessApiUsageException;
import org.springframework.dao.OptimisticLockingFailureException;
import org.springframework.data.domain.Pageable;
import org.springframework.data.domain.Sort;
import org.springframework.data.jdbc.support.JdbcUtil;
import org.springframework.data.mapping.PersistentProperty;
import org.springframework.data.mapping.PersistentPropertyAccessor;
import org.springframework.data.mapping.PersistentPropertyPath;
import org.springframework.data.relational.core.dialect.IdGeneration;
import org.springframework.data.relational.core.mapping.PersistentPropertyPathExtension;
import org.springframework.data.relational.core.mapping.RelationalMappingContext;
import org.springframework.data.relational.core.mapping.RelationalPersistentEntity;
import org.springframework.data.relational.core.mapping.RelationalPersistentProperty;
import org.springframework.data.relational.core.sql.IdentifierProcessing;
import org.springframework.data.relational.core.sql.LockMode;
import org.springframework.data.relational.core.sql.SqlIdentifier;
import org.springframework.jdbc.core.RowMapper;
import org.springframework.jdbc.core.namedparam.NamedParameterJdbcOperations;
import org.springframework.jdbc.core.namedparam.SqlParameterSource;
import org.springframework.jdbc.support.GeneratedKeyHolder;
import org.springframework.jdbc.support.JdbcUtils;
import org.springframework.jdbc.support.KeyHolder;
import org.springframework.lang.Nullable;
import org.springframework.util.Assert;

/**
 * The default {@link DataAccessStrategy} is to generate SQL statements based on meta data from the entity.
 *
 * @author Jens Schauder
 * @author Mark Paluch
 * @author Thomas Lang
 * @author Bastian Wilhelm
 * @author Christoph Strobl
 * @author Tom Hombergs
 * @author Tyler Van Gorder
 * @author Milan Milanov
 * @author Myeonghyeon Lee
 * @author Yunyoung LEE
 * @author Radim Tlusty
 * @since 1.1
 */
public class DefaultDataAccessStrategy implements DataAccessStrategy {

	private final SqlGeneratorSource sqlGeneratorSource;
	private final RelationalMappingContext context;
	private final JdbcConverter converter;
	private final NamedParameterJdbcOperations operations;

	/**
	 * Creates a {@link DefaultDataAccessStrategy}
	 *
	 * @param sqlGeneratorSource must not be {@literal null}.
	 * @param context must not be {@literal null}.
	 * @param converter must not be {@literal null}.
	 * @param operations must not be {@literal null}.
	 * @since 1.1
	 */
	public DefaultDataAccessStrategy(SqlGeneratorSource sqlGeneratorSource, RelationalMappingContext context,
			JdbcConverter converter, NamedParameterJdbcOperations operations) {

		Assert.notNull(sqlGeneratorSource, "SqlGeneratorSource must not be null");
		Assert.notNull(context, "RelationalMappingContext must not be null");
		Assert.notNull(converter, "JdbcConverter must not be null");
		Assert.notNull(operations, "NamedParameterJdbcOperations must not be null");

		this.sqlGeneratorSource = sqlGeneratorSource;
		this.context = context;
		this.converter = converter;
		this.operations = operations;
	}

	/*
	 * (non-Javadoc)
	 * @see org.springframework.data.jdbc.core.DataAccessStrategy#insert(java.lang.Object, java.lang.Class, java.util.Map)
	 */
	@Override
	public <T> Object insert(T instance, Class<T> domainType, Identifier identifier) {

		SqlGenerator sqlGenerator = sql(domainType);
		RelationalPersistentEntity<T> persistentEntity = getRequiredPersistentEntity(domainType);

		SqlIdentifierParameterSource parameterSource = getParameterSource(instance, persistentEntity, "",
				PersistentProperty::isIdProperty, getIdentifierProcessing());

		identifier.forEach((name, value, type) -> addConvertedPropertyValue(parameterSource, name, value, type));

		Object idValue = getIdValueOrNull(instance, persistentEntity);
		if (idValue != null) {

			RelationalPersistentProperty idProperty = persistentEntity.getRequiredIdProperty();
			addConvertedPropertyValue(parameterSource, idProperty, idValue, idProperty.getColumnName());
		}

		String insertSql = sqlGenerator.getInsert(new HashSet<>(parameterSource.getIdentifiers()));

		if (idValue == null) {
			return executeInsertAndReturnGeneratedId(domainType, persistentEntity, parameterSource, insertSql);
		} else {

			operations.update(insertSql, parameterSource);
			return null;
		}
	}

	@Nullable
	private <T> Object executeInsertAndReturnGeneratedId(Class<T> domainType, RelationalPersistentEntity<T> persistentEntity, SqlIdentifierParameterSource parameterSource, String insertSql) {

		KeyHolder holder = new GeneratedKeyHolder();

		IdGeneration idGeneration = sqlGeneratorSource.getDialect().getIdGeneration();

		if (idGeneration.driverRequiresKeyColumnNames()) {

			String[] keyColumnNames = getKeyColumnNames(domainType);
			if (keyColumnNames.length == 0) {
				operations.update(insertSql, parameterSource, holder);
			} else {
				operations.update(insertSql, parameterSource, holder, keyColumnNames);
			}
		} else {
			operations.update(insertSql, parameterSource, holder);
		}

		return getIdFromHolder(holder, persistentEntity);
	}

	/*
	 * (non-Javadoc)
	 * @see org.springframework.data.jdbc.core.DataAccessStrategy#update(java.lang.Object, java.lang.Class)
	 */
	@Override
	public <S> boolean update(S instance, Class<S> domainType) {

		RelationalPersistentEntity<S> persistentEntity = getRequiredPersistentEntity(domainType);
		return operations.update(sql(domainType).getUpdate(),
				getParameterSource(instance, persistentEntity, "", Predicates.includeAll(), getIdentifierProcessing())) != 0;
	}

	/*
	 * (non-Javadoc)
	 * @see org.springframework.data.jdbc.core.DataAccessStrategy#updateWithVersion(java.lang.Object, java.lang.Class, java.lang.Number)
	 */
	@Override
	public <S> boolean updateWithVersion(S instance, Class<S> domainType, Number previousVersion) {

		RelationalPersistentEntity<S> persistentEntity = getRequiredPersistentEntity(domainType);

		// Adjust update statement to set the new version and use the old version in where clause.
		SqlIdentifierParameterSource parameterSource = getParameterSource(instance, persistentEntity, "",
				Predicates.includeAll(), getIdentifierProcessing());
		parameterSource.addValue(VERSION_SQL_PARAMETER, previousVersion);

		int affectedRows = operations.update(sql(domainType).getUpdateWithVersion(), parameterSource);

		if (affectedRows == 0) {

			throw new OptimisticLockingFailureException(
					String.format("Optimistic lock exception on saving entity of type %s.", persistentEntity.getName()));
		}

		return true;
	}

	/*
	 * (non-Javadoc)
	 * @see org.springframework.data.jdbc.core.DataAccessStrategy#delete(java.lang.Object, java.lang.Class)
	 */
	@Override
	public void delete(Object id, Class<?> domainType) {

		String deleteByIdSql = sql(domainType).getDeleteById();
		SqlParameterSource parameter = createIdParameterSource(id, domainType);

		operations.update(deleteByIdSql, parameter);
	}

	/*
	 * (non-Javadoc)
	 * @see org.springframework.data.jdbc.core.DataAccessStrategy#deleteInstance(java.lang.Object, java.lang.Class, java.lang.Number)
	 */
	@Override
	public <T> void deleteWithVersion(Object id, Class<T> domainType, Number previousVersion) {

		Assert.notNull(id, "Id must not be null.");

		RelationalPersistentEntity<T> persistentEntity = getRequiredPersistentEntity(domainType);

		SqlIdentifierParameterSource parameterSource = createIdParameterSource(id, domainType);
		parameterSource.addValue(VERSION_SQL_PARAMETER, previousVersion);
		int affectedRows = operations.update(sql(domainType).getDeleteByIdAndVersion(), parameterSource);

		if (affectedRows == 0) {
			throw new OptimisticLockingFailureException(
					String.format("Optimistic lock exception deleting entity of type %s.", persistentEntity.getName()));
		}
	}

	/*
	 * (non-Javadoc)
	 * @see org.springframework.data.jdbc.core.DataAccessStrategy#delete(java.lang.Object, org.springframework.data.mapping.PropertyPath)
	 */
	@Override
	public void delete(Object rootId, PersistentPropertyPath<RelationalPersistentProperty> propertyPath) {

		RelationalPersistentEntity<?> rootEntity = context
				.getRequiredPersistentEntity(propertyPath.getBaseProperty().getOwner().getType());

		RelationalPersistentProperty referencingProperty = propertyPath.getLeafProperty();
		Assert.notNull(referencingProperty, "No property found matching the PropertyPath " + propertyPath);

		String delete = sql(rootEntity.getType()).createDeleteByPath(propertyPath);

		SqlIdentifierParameterSource parameters = new SqlIdentifierParameterSource(getIdentifierProcessing());
		addConvertedPropertyValue( //
				parameters, //
				rootEntity.getRequiredIdProperty(), //
				rootId, //
				ROOT_ID_PARAMETER //
		);
		operations.update(delete, parameters);
	}

	/*
	 * (non-Javadoc)
	 * @see org.springframework.data.jdbc.core.DataAccessStrategy#deleteAll(java.lang.Class)
	 */
	@Override
	public <T> void deleteAll(Class<T> domainType) {
		operations.getJdbcOperations().update(sql(domainType).createDeleteAllSql(null));
	}

	/*
	 * (non-Javadoc)
	 * @see org.springframework.data.jdbc.core.DataAccessStrategy#deleteAll(org.springframework.data.mapping.PropertyPath)
	 */
	@Override
	public void deleteAll(PersistentPropertyPath<RelationalPersistentProperty> propertyPath) {
		operations.getJdbcOperations()
				.update(sql(propertyPath.getBaseProperty().getOwner().getType()).createDeleteAllSql(propertyPath));
	}

	/*
	 * (non-Javadoc)
	 * @see org.springframework.data.jdbc.core.DataAccessStrategy#acquireLockById(java.lang.Object, org.springframework.data.relational.core.sql.LockMode, java.lang.Class)
	 */
	@Override
	public <T> void acquireLockById(Object id, LockMode lockMode, Class<T> domainType) {

		String acquireLockByIdSql = sql(domainType).getAcquireLockById(lockMode);
		SqlIdentifierParameterSource parameter = createIdParameterSource(id, domainType);

		operations.query(acquireLockByIdSql, parameter, ResultSet::next);
	}

	/*
	 * (non-Javadoc)
	 * @see org.springframework.data.jdbc.core.DataAccessStrategy#acquireLockAll(org.springframework.data.relational.core.sql.LockMode, java.lang.Class)
	 */
	@Override
	public <T> void acquireLockAll(LockMode lockMode, Class<T> domainType) {

		String acquireLockAllSql = sql(domainType).getAcquireLockAll(lockMode);
		operations.getJdbcOperations().query(acquireLockAllSql, ResultSet::next);
	}

	/*
	 * (non-Javadoc)
	 * @see org.springframework.data.jdbc.core.DataAccessStrategy#count(java.lang.Class)
	 */
	@Override
	public long count(Class<?> domainType) {

		Long result = operations.getJdbcOperations().queryForObject(sql(domainType).getCount(), Long.class);

		Assert.notNull(result, "The result of a count query must not be null.");

		return result;
	}

	/*
	 * (non-Javadoc)
	 * @see org.springframework.data.jdbc.core.DataAccessStrategy#findById(java.lang.Object, java.lang.Class)
	 */
	@Override
	@SuppressWarnings("unchecked")
	public <T> T findById(Object id, Class<T> domainType) {

		String findOneSql = sql(domainType).getFindOne();
		SqlIdentifierParameterSource parameter = createIdParameterSource(id, domainType);

		try {
			return operations.queryForObject(findOneSql, parameter, (RowMapper<T>) getEntityRowMapper(domainType));
		} catch (EmptyResultDataAccessException e) {
			return null;
		}
	}

	/*
	 * (non-Javadoc)
	 * @see org.springframework.data.jdbc.core.DataAccessStrategy#findAll(java.lang.Class)
	 */
	@Override
	@SuppressWarnings("unchecked")
	public <T> Iterable<T> findAll(Class<T> domainType) {
		return operations.query(sql(domainType).getFindAll(), (RowMapper<T>) getEntityRowMapper(domainType));
	}

	/*
	 * (non-Javadoc)
	 * @see org.springframework.data.jdbc.core.DataAccessStrategy#findAllById(java.lang.Iterable, java.lang.Class)
	 */
	@Override
	@SuppressWarnings("unchecked")
	public <T> Iterable<T> findAllById(Iterable<?> ids, Class<T> domainType) {

		if (!ids.iterator().hasNext()) {
			return Collections.emptyList();
		}

		RelationalPersistentProperty idProperty = getRequiredPersistentEntity(domainType).getRequiredIdProperty();
		SqlIdentifierParameterSource parameterSource = new SqlIdentifierParameterSource(getIdentifierProcessing());

		addConvertedPropertyValuesAsList(parameterSource, idProperty, ids, IDS_SQL_PARAMETER);

		String findAllInListSql = sql(domainType).getFindAllInList();

		return operations.query(findAllInListSql, parameterSource, (RowMapper<T>) getEntityRowMapper(domainType));
	}

	/*
	 * (non-Javadoc)
	 * @see org.springframework.data.jdbc.core.RelationResolver#findAllByPath(org.springframework.data.jdbc.support.Identifier, org.springframework.data.mapping.PersistentPropertyPath)
	 */
	@Override
	@SuppressWarnings("unchecked")
	public Iterable<Object> findAllByPath(Identifier identifier,
			PersistentPropertyPath<? extends RelationalPersistentProperty> propertyPath) {

		Assert.notNull(identifier, "identifier must not be null.");
		Assert.notNull(propertyPath, "propertyPath must not be null.");

		PersistentPropertyPathExtension path = new PersistentPropertyPathExtension(context, propertyPath);

		Class<?> actualType = path.getActualType();
		String findAllByProperty = sql(actualType) //
				.getFindAllByProperty(identifier, path.getQualifierColumn(), path.isOrdered());

		RowMapper<?> rowMapper = path.isMap() ? this.getMapEntityRowMapper(path, identifier)
				: this.getEntityRowMapper(path, identifier);

		return operations.query(findAllByProperty, createParameterSource(identifier, getIdentifierProcessing()),
				(RowMapper<Object>) rowMapper);
	}

	private SqlParameterSource createParameterSource(Identifier identifier, IdentifierProcessing identifierProcessing) {

		SqlIdentifierParameterSource parameterSource = new SqlIdentifierParameterSource(identifierProcessing);

		identifier.toMap()
				.forEach((name, value) -> addConvertedPropertyValue(parameterSource, name, value, value.getClass()));

		return parameterSource;
	}

	/*
	 * (non-Javadoc)
	 * @see org.springframework.data.jdbc.core.DataAccessStrategy#existsById(java.lang.Object, java.lang.Class)
	 */
	@Override
	public <T> boolean existsById(Object id, Class<T> domainType) {

		String existsSql = sql(domainType).getExists();
		SqlParameterSource parameter = createIdParameterSource(id, domainType);

		Boolean result = operations.queryForObject(existsSql, parameter, Boolean.class);
		Assert.state(result != null, "The result of an exists query must not be null");

		return result;
	}

<<<<<<< HEAD
	private <S, T> MapSqlParameterSource getParameterSource(@Nullable S instance, RelationalPersistentEntity<S> persistentEntity,
			String prefix, Predicate<RelationalPersistentProperty> skipProperty) {
=======
	/*
	 * (non-Javadoc)
	 * @see org.springframework.data.jdbc.core.JdbcAggregateOperations#findAll(java.lang.Class, org.springframework.data.domain.Sort)
	 */
	@Override
	@SuppressWarnings("unchecked")
	public <T> Iterable<T> findAll(Class<T> domainType, Sort sort) {
		return operations.query(sql(domainType).getFindAll(sort), (RowMapper<T>) getEntityRowMapper(domainType));
	}

	/*
	 * (non-Javadoc)
	 * @see org.springframework.data.jdbc.core.JdbcAggregateOperations#findAll(java.lang.Class, org.springframework.data.domain.Pageable)
	 */
	@Override
	@SuppressWarnings("unchecked")
	public <T> Iterable<T> findAll(Class<T> domainType, Pageable pageable) {
		return operations.query(sql(domainType).getFindAll(pageable), (RowMapper<T>) getEntityRowMapper(domainType));
	}

	private <S, T> SqlIdentifierParameterSource getParameterSource(@Nullable S instance,
			RelationalPersistentEntity<S> persistentEntity, String prefix,
			Predicate<RelationalPersistentProperty> skipProperty, IdentifierProcessing identifierProcessing) {
>>>>>>> bc428145

		SqlIdentifierParameterSource parameters = new SqlIdentifierParameterSource(identifierProcessing);

		PersistentPropertyAccessor<S> propertyAccessor = instance != null ? persistentEntity.getPropertyAccessor(instance)
				: NoValuePropertyAccessor.instance();

		persistentEntity.doWithAll(property -> {

			if (skipProperty.test(property) || !property.isWritable()) {
				return;
			}
			if (property.isEntity() && !property.isEmbedded()) {
				return;
			}

			if (property.isEmbedded()) {

				Object value = propertyAccessor.getProperty(property);
				RelationalPersistentEntity<?> embeddedEntity = context.getPersistentEntity(property.getType());
				SqlIdentifierParameterSource additionalParameters = getParameterSource((T) value,
						(RelationalPersistentEntity<T>) embeddedEntity, prefix + property.getEmbeddedPrefix(), skipProperty,
						identifierProcessing);
				parameters.addAll(additionalParameters);
			} else {

				Object value = propertyAccessor.getProperty(property);
				SqlIdentifier paramName = property.getColumnName().transform(prefix::concat);

				addConvertedPropertyValue(parameters, property, value, paramName);
			}
		});

		return parameters;
	}

	/**
	 * Returns the id value if its not a primitive zero. Returns {@literal null} if the id value is null or a primitive
	 * zero.
	 */
	@Nullable
	@SuppressWarnings("unchecked")
	private <S, ID> ID getIdValueOrNull(S instance, RelationalPersistentEntity<S> persistentEntity) {

		ID idValue = (ID) persistentEntity.getIdentifierAccessor(instance).getIdentifier();

		return isIdPropertyNullOrScalarZero(idValue, persistentEntity) ? null : idValue;
	}

	private static <S, ID> boolean isIdPropertyNullOrScalarZero(@Nullable ID idValue,
			RelationalPersistentEntity<S> persistentEntity) {

		RelationalPersistentProperty idProperty = persistentEntity.getIdProperty();
		return idValue == null //
				|| idProperty == null //
				|| (idProperty.getType() == int.class && idValue.equals(0)) //
				|| (idProperty.getType() == long.class && idValue.equals(0L));
	}

	@Nullable
	private <S> Object getIdFromHolder(KeyHolder holder, RelationalPersistentEntity<S> persistentEntity) {

		try {
			// MySQL just returns one value with a special name
			return holder.getKey();
		} catch (DataRetrievalFailureException | InvalidDataAccessApiUsageException e) {
			// Postgres returns a value for each column
			// MS SQL Server returns a value that might be null.

			Map<String, Object> keys = holder.getKeys();

			if (keys == null || persistentEntity.getIdProperty() == null) {
				return null;
			}

			return keys.get(persistentEntity.getIdColumn().getReference(getIdentifierProcessing()));
		}
	}

	private EntityRowMapper<?> getEntityRowMapper(Class<?> domainType) {
		return new EntityRowMapper<>(getRequiredPersistentEntity(domainType), converter);
	}

	private EntityRowMapper<?> getEntityRowMapper(PersistentPropertyPathExtension path, Identifier identifier) {
		return new EntityRowMapper<>(path, converter, identifier);
	}

	private RowMapper<?> getMapEntityRowMapper(PersistentPropertyPathExtension path, Identifier identifier) {

		SqlIdentifier keyColumn = path.getQualifierColumn();
		Assert.notNull(keyColumn, () -> "KeyColumn must not be null for " + path);

		return new MapEntityRowMapper<>(path, converter, identifier, keyColumn, getIdentifierProcessing());
	}

	private <T> SqlIdentifierParameterSource createIdParameterSource(Object id, Class<T> domainType) {

		SqlIdentifierParameterSource parameterSource = new SqlIdentifierParameterSource(getIdentifierProcessing());

		addConvertedPropertyValue( //
				parameterSource, //
				getRequiredPersistentEntity(domainType).getRequiredIdProperty(), //
				id, //
				ID_SQL_PARAMETER //
		);
		return parameterSource;
	}

<<<<<<< HEAD
	private void addConvertedPropertyValue(MapSqlParameterSource parameterSource, RelationalPersistentProperty property,
			@Nullable Object value, String paramName) {
=======
	private IdentifierProcessing getIdentifierProcessing() {
		return sqlGeneratorSource.getDialect().getIdentifierProcessing();
	}
>>>>>>> bc428145

	private void addConvertedPropertyValue(SqlIdentifierParameterSource parameterSource,
			RelationalPersistentProperty property, @Nullable Object value, SqlIdentifier name) {

		addConvertedValue(parameterSource, value, name, converter.getColumnType(property), converter.getSqlType(property));
	}

	private void addConvertedPropertyValue(SqlIdentifierParameterSource parameterSource, SqlIdentifier name, Object value,
			Class<?> javaType) {

		addConvertedValue(parameterSource, value, name, javaType, JdbcUtil.sqlTypeFor(javaType));
	}

	private void addConvertedValue(SqlIdentifierParameterSource parameterSource, @Nullable Object value,
			SqlIdentifier paramName, Class<?> javaType, int sqlType) {

		JdbcValue jdbcValue = converter.writeJdbcValue( //
				value, //
				javaType, //
				sqlType //
		);

		parameterSource.addValue( //
				paramName, //
				jdbcValue.getValue(), //
				JdbcUtil.sqlTypeFor(jdbcValue.getJdbcType()));
	}

	private void addConvertedPropertyValuesAsList(SqlIdentifierParameterSource parameterSource,
			RelationalPersistentProperty property, Iterable<?> values, SqlIdentifier paramName) {

		List<Object> convertedIds = new ArrayList<>();
		JdbcValue jdbcValue = null;
		for (Object id : values) {

			Class<?> columnType = converter.getColumnType(property);
			int sqlType = converter.getSqlType(property);

			jdbcValue = converter.writeJdbcValue(id, columnType, sqlType);
			convertedIds.add(jdbcValue.getValue());
		}

		Assert.state(jdbcValue != null, "JdbcValue must be not null at this point. Please report this as a bug.");

		JDBCType jdbcType = jdbcValue.getJdbcType();
		int typeNumber = jdbcType == null ? JdbcUtils.TYPE_UNKNOWN : jdbcType.getVendorTypeNumber();

		parameterSource.addValue(paramName, convertedIds, typeNumber);
	}

	@SuppressWarnings("unchecked")
	private <S> RelationalPersistentEntity<S> getRequiredPersistentEntity(Class<S> domainType) {
		return (RelationalPersistentEntity<S>) context.getRequiredPersistentEntity(domainType);
	}

	private SqlGenerator sql(Class<?> domainType) {
		return sqlGeneratorSource.getSqlGenerator(domainType);
	}

	private <T> String[] getKeyColumnNames(Class<T> domainType) {

		RelationalPersistentEntity<?> requiredPersistentEntity = context.getRequiredPersistentEntity(domainType);

		if (!requiredPersistentEntity.hasIdProperty()) {
			return new String[0];
		}

		SqlIdentifier idColumn = requiredPersistentEntity.getIdColumn();

		return new String[] { idColumn.getReference(getIdentifierProcessing()) };
	}

	/**
	 * Utility to create {@link Predicate}s.
	 */
	static class Predicates {

		/**
		 * Include all {@link Predicate} returning {@literal false} to never skip a property.
		 *
		 * @return the include all {@link Predicate}.
		 */
		static Predicate<RelationalPersistentProperty> includeAll() {
			return it -> false;
		}
	}

	/**
	 * A {@link PersistentPropertyAccessor} implementation always returning null
	 *
	 * @param <T>
	 */
	static class NoValuePropertyAccessor<T> implements PersistentPropertyAccessor<T> {

		private static final NoValuePropertyAccessor INSTANCE = new NoValuePropertyAccessor();

		static <T> NoValuePropertyAccessor<T> instance() {
			return INSTANCE;
		}

		@Override
		public void setProperty(PersistentProperty<?> property, @Nullable Object value) {
			throw new UnsupportedOperationException("Cannot set value on 'null' target object.");
		}

		@Override
		public Object getProperty(PersistentProperty<?> property) {
			return null;
		}

		@Override
		public T getBean() {
			return null;
		}
	}
}<|MERGE_RESOLUTION|>--- conflicted
+++ resolved
@@ -1,9 +1,5 @@
 /*
-<<<<<<< HEAD
- * Copyright 2017-2020 the original author or authors.
-=======
  * Copyright 2017-2021 the original author or authors.
->>>>>>> bc428145
  *
  * Licensed under the Apache License, Version 2.0 (the "License");
  * you may not use this file except in compliance with the License.
@@ -412,10 +408,6 @@
 		return result;
 	}
 
-<<<<<<< HEAD
-	private <S, T> MapSqlParameterSource getParameterSource(@Nullable S instance, RelationalPersistentEntity<S> persistentEntity,
-			String prefix, Predicate<RelationalPersistentProperty> skipProperty) {
-=======
 	/*
 	 * (non-Javadoc)
 	 * @see org.springframework.data.jdbc.core.JdbcAggregateOperations#findAll(java.lang.Class, org.springframework.data.domain.Sort)
@@ -439,7 +431,6 @@
 	private <S, T> SqlIdentifierParameterSource getParameterSource(@Nullable S instance,
 			RelationalPersistentEntity<S> persistentEntity, String prefix,
 			Predicate<RelationalPersistentProperty> skipProperty, IdentifierProcessing identifierProcessing) {
->>>>>>> bc428145
 
 		SqlIdentifierParameterSource parameters = new SqlIdentifierParameterSource(identifierProcessing);
 
@@ -547,14 +538,9 @@
 		return parameterSource;
 	}
 
-<<<<<<< HEAD
-	private void addConvertedPropertyValue(MapSqlParameterSource parameterSource, RelationalPersistentProperty property,
-			@Nullable Object value, String paramName) {
-=======
 	private IdentifierProcessing getIdentifierProcessing() {
 		return sqlGeneratorSource.getDialect().getIdentifierProcessing();
 	}
->>>>>>> bc428145
 
 	private void addConvertedPropertyValue(SqlIdentifierParameterSource parameterSource,
 			RelationalPersistentProperty property, @Nullable Object value, SqlIdentifier name) {
