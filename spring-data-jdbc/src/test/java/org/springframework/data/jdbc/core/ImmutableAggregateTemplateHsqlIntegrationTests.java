/*
<<<<<<< HEAD
 * Copyright 2017-2020 the original author or authors.
=======
 * Copyright 2017-2021 the original author or authors.
>>>>>>> bc428145
 *
 * Licensed under the Apache License, Version 2.0 (the "License");
 * you may not use this file except in compliance with the License.
 * You may obtain a copy of the License at
 *
 *      https://www.apache.org/licenses/LICENSE-2.0
 *
 * Unless required by applicable law or agreed to in writing, software
 * distributed under the License is distributed on an "AS IS" BASIS,
 * WITHOUT WARRANTIES OR CONDITIONS OF ANY KIND, either express or implied.
 * See the License for the specific language governing permissions and
 * limitations under the License.
 */
package org.springframework.data.jdbc.core;

import static java.util.Collections.*;
import static org.assertj.core.api.Assertions.*;

import lombok.Value;
import lombok.With;

import org.assertj.core.api.SoftAssertions;

import org.junit.jupiter.api.Test;
import org.junit.jupiter.api.extension.ExtendWith;
import org.springframework.beans.factory.annotation.Autowired;
import org.springframework.context.ApplicationEventPublisher;
import org.springframework.context.annotation.Bean;
import org.springframework.context.annotation.Configuration;
import org.springframework.context.annotation.Import;
import org.springframework.data.annotation.Id;
import org.springframework.data.jdbc.core.convert.DataAccessStrategy;
import org.springframework.data.jdbc.core.convert.JdbcConverter;
import org.springframework.data.jdbc.testing.TestConfiguration;
import org.springframework.data.relational.core.mapping.RelationalMappingContext;
import org.springframework.test.context.ActiveProfiles;
import org.springframework.test.context.ContextConfiguration;
import org.springframework.test.context.junit.jupiter.SpringExtension;
import org.springframework.test.context.junit4.rules.SpringClassRule;
import org.springframework.test.context.junit4.rules.SpringMethodRule;
import org.springframework.transaction.annotation.Transactional;

/**
 * Integration tests for {@link JdbcAggregateTemplate} and it's handling of immutable entities.
 *
 * @author Jens Schauder
 * @author Salim Achouche
 */
@ContextConfiguration
@Transactional
@ActiveProfiles("hsql")
@ExtendWith(SpringExtension.class)
public class ImmutableAggregateTemplateHsqlIntegrationTests {

	@Autowired JdbcAggregateOperations template;

	@Test // DATAJDBC-241
	public void saveWithGeneratedIdCreatesNewInstance() {

		LegoSet legoSet = createLegoSet(createManual());

		LegoSet saved = template.save(legoSet);

		SoftAssertions softly = new SoftAssertions();

		softly.assertThat(legoSet).isNotSameAs(saved);
		softly.assertThat(legoSet.getId()).isNull();

		softly.assertThat(saved.getId()).isNotNull();
		softly.assertThat(saved.name).isNotNull();
		softly.assertThat(saved.manual).isNotNull();
		softly.assertThat(saved.manual.content).isNotNull();

		softly.assertAll();
	}

	@Test // DATAJDBC-241
	public void saveAndLoadAnEntityWithReferencedEntityById() {

		LegoSet saved = template.save(createLegoSet(createManual()));

		assertThat(saved.manual.id).describedAs("id of stored manual").isNotNull();

		LegoSet reloadedLegoSet = template.findById(saved.getId(), LegoSet.class);

		assertThat(reloadedLegoSet.manual).isNotNull();

		SoftAssertions softly = new SoftAssertions();

		softly.assertThat(reloadedLegoSet.manual.getId()) //
				.isEqualTo(saved.getManual().getId()) //
				.isNotNull();
		softly.assertThat(reloadedLegoSet.manual.getContent()).isEqualTo(saved.getManual().getContent());

		softly.assertAll();
	}

	@Test // DATAJDBC-291
	public void saveAndLoadAnEntityWithTwoReferencedEntitiesById() {

		LegoSet saved = template.save(createLegoSet(createManual(), new Author(null, "Alfred E. Neumann")));

		assertThat(saved.manual.id).describedAs("id of stored manual").isNotNull();
		assertThat(saved.author.id).describedAs("id of stored author").isNotNull();

		LegoSet reloadedLegoSet = template.findById(saved.getId(), LegoSet.class);

		assertThat(reloadedLegoSet.manual).isNotNull();

		SoftAssertions softly = new SoftAssertions();

		softly.assertThat(reloadedLegoSet.manual.getId()) //
				.isEqualTo(saved.getManual().getId()) //
				.isNotNull();
		softly.assertThat(reloadedLegoSet.manual.getContent()).isEqualTo(saved.getManual().getContent());
		softly.assertThat(reloadedLegoSet.author.getName()).isEqualTo(saved.getAuthor().getName());

		softly.assertAll();
	}

	@Test // DATAJDBC-241
	public void saveAndLoadManyEntitiesWithReferencedEntity() {

		LegoSet legoSet = createLegoSet(createManual());

		LegoSet savedLegoSet = template.save(legoSet);

		Iterable<LegoSet> reloadedLegoSets = template.findAll(LegoSet.class);

		assertThat(reloadedLegoSets).hasSize(1).extracting("id", "manual.id", "manual.content")
				.contains(tuple(savedLegoSet.getId(), savedLegoSet.getManual().getId(), savedLegoSet.getManual().getContent()));
	}

	@Test // DATAJDBC-241
	public void saveAndLoadManyEntitiesByIdWithReferencedEntity() {

		LegoSet saved = template.save(createLegoSet(createManual()));

		Iterable<LegoSet> reloadedLegoSets = template.findAllById(singletonList(saved.getId()), LegoSet.class);

		assertThat(reloadedLegoSets).hasSize(1).extracting("id", "manual.id", "manual.content")
				.contains(tuple(saved.getId(), saved.getManual().getId(), saved.getManual().getContent()));
	}

	@Test // DATAJDBC-241
	public void saveAndLoadAnEntityWithReferencedNullEntity() {

		LegoSet saved = template.save(createLegoSet(null));

		LegoSet reloadedLegoSet = template.findById(saved.getId(), LegoSet.class);

		assertThat(reloadedLegoSet.manual).isNull();
	}

	@Test // DATAJDBC-241
	public void saveAndDeleteAnEntityWithReferencedEntity() {

		LegoSet legoSet = createLegoSet(createManual());

		LegoSet saved = template.save(legoSet);

		template.delete(saved, LegoSet.class);

		SoftAssertions softly = new SoftAssertions();

		softly.assertThat(template.findAll(LegoSet.class)).isEmpty();
		softly.assertThat(template.findAll(Manual.class)).isEmpty();

		softly.assertAll();
	}

	@Test // DATAJDBC-241
	public void saveAndDeleteAllWithReferencedEntity() {

		template.save(createLegoSet(createManual()));

		template.deleteAll(LegoSet.class);

		SoftAssertions softly = new SoftAssertions();

		assertThat(template.findAll(LegoSet.class)).isEmpty();
		assertThat(template.findAll(Manual.class)).isEmpty();

		softly.assertAll();
	}

	@Test // DATAJDBC-241
	public void updateReferencedEntityFromNull() {

		LegoSet saved = template.save(createLegoSet(null));

		LegoSet changedLegoSet = new LegoSet(saved.id, saved.name, new Manual(23L, "Some content"), null);

		template.save(changedLegoSet);

		LegoSet reloadedLegoSet = template.findById(saved.getId(), LegoSet.class);

		assertThat(reloadedLegoSet.manual.content).isEqualTo("Some content");
	}

	@Test // DATAJDBC-241
	public void updateReferencedEntityToNull() {

		LegoSet saved = template.save(createLegoSet(null));

		LegoSet changedLegoSet = new LegoSet(saved.id, saved.name, null, null);

		template.save(changedLegoSet);

		LegoSet reloadedLegoSet = template.findById(saved.getId(), LegoSet.class);

		SoftAssertions softly = new SoftAssertions();

		softly.assertThat(reloadedLegoSet.manual).isNull();
		softly.assertThat(template.findAll(Manual.class)).describedAs("Manuals failed to delete").isEmpty();

		softly.assertAll();
	}

	@Test // DATAJDBC-241
	public void replaceReferencedEntity() {

		LegoSet saved = template.save(createLegoSet(null));

		LegoSet changedLegoSet = new LegoSet(saved.id, saved.name, new Manual(null, "other content"), null);

		template.save(changedLegoSet);

		LegoSet reloadedLegoSet = template.findById(saved.getId(), LegoSet.class);

		SoftAssertions softly = new SoftAssertions();

		softly.assertThat(reloadedLegoSet.manual.content).isEqualTo("other content");
		softly.assertThat(template.findAll(Manual.class)).describedAs("There should be only one manual").hasSize(1);

		softly.assertAll();
	}

	@Test // DATAJDBC-241
	public void changeReferencedEntity() {

		LegoSet saved = template.save(createLegoSet(createManual()));

		LegoSet changedLegoSet = saved.withManual(saved.manual.withContent("new content"));

		template.save(changedLegoSet);

		LegoSet reloadedLegoSet = template.findById(saved.getId(), LegoSet.class);

		Manual manual = reloadedLegoSet.manual;
		assertThat(manual).isNotNull();
		assertThat(manual.content).isEqualTo("new content");
	}

	@Test // DATAJDBC-545
	public void setIdViaConstructor() {

		WithCopyConstructor entity = new WithCopyConstructor(null, "Alfred");

		WithCopyConstructor saved = template.save(entity);

		assertThat(saved).isNotEqualTo(entity);
		assertThat(saved.id).isNotNull();
	}

	private static LegoSet createLegoSet(Manual manual) {

		return new LegoSet(null, "Star Destroyer", manual, null);
	}

	private static LegoSet createLegoSet(Manual manual, Author author) {

		return new LegoSet(null, "Star Destroyer", manual, author);
	}

	private static Manual createManual() {
		return new Manual(null,
				"Accelerates to 99% of light speed. Destroys almost everything. See https://what-if.xkcd.com/1/");
	}

	@Value
	@With
	static class LegoSet {

		@Id Long id;
		String name;
		Manual manual;
		Author author;
	}

	@Value
	@With
	static class Manual {

		@Id Long id;
		String content;
	}

	@Value
<<<<<<< HEAD
	@Wither
=======
	@With
>>>>>>> bc428145
	static class Author {

		@Id Long id;
		String name;
	}

<<<<<<< HEAD
=======
	static class WithCopyConstructor {
		@Id
		private final Long id;
		private final String name;

		WithCopyConstructor(Long id, String name) {
			this.id = id;
			this.name = name;
		}
	}

>>>>>>> bc428145
	@Configuration
	@Import(TestConfiguration.class)
	static class Config {

		@Bean
		Class<?> testClass() {
			return ImmutableAggregateTemplateHsqlIntegrationTests.class;
		}

		@Bean
		JdbcAggregateOperations operations(ApplicationEventPublisher publisher, RelationalMappingContext context,
				DataAccessStrategy dataAccessStrategy, JdbcConverter converter) {
			return new JdbcAggregateTemplate(publisher, context, converter, dataAccessStrategy);
		}
	}
}<|MERGE_RESOLUTION|>--- conflicted
+++ resolved
@@ -1,9 +1,5 @@
 /*
-<<<<<<< HEAD
- * Copyright 2017-2020 the original author or authors.
-=======
  * Copyright 2017-2021 the original author or authors.
->>>>>>> bc428145
  *
  * Licensed under the Apache License, Version 2.0 (the "License");
  * you may not use this file except in compliance with the License.
@@ -303,19 +299,13 @@
 	}
 
 	@Value
-<<<<<<< HEAD
-	@Wither
-=======
 	@With
->>>>>>> bc428145
 	static class Author {
 
 		@Id Long id;
 		String name;
 	}
 
-<<<<<<< HEAD
-=======
 	static class WithCopyConstructor {
 		@Id
 		private final Long id;
@@ -327,7 +317,6 @@
 		}
 	}
 
->>>>>>> bc428145
 	@Configuration
 	@Import(TestConfiguration.class)
 	static class Config {
