/*
<<<<<<< HEAD
 * Copyright 2017-2020 the original author or authors.
=======
 * Copyright 2017-2021 the original author or authors.
>>>>>>> bc428145
 *
 * Licensed under the Apache License, Version 2.0 (the "License");
 * you may not use this file except in compliance with the License.
 * You may obtain a copy of the License at
 *
 *      https://www.apache.org/licenses/LICENSE-2.0
 *
 * Unless required by applicable law or agreed to in writing, software
 * distributed under the License is distributed on an "AS IS" BASIS,
 * WITHOUT WARRANTIES OR CONDITIONS OF ANY KIND, either express or implied.
 * See the License for the specific language governing permissions and
 * limitations under the License.
 */
package org.springframework.data.jdbc.core;

import static java.util.Collections.*;
import static org.assertj.core.api.Assertions.*;
import static org.springframework.data.jdbc.testing.TestDatabaseFeatures.Feature.*;
import static org.springframework.test.context.TestExecutionListeners.MergeMode.*;

import lombok.Data;
import lombok.EqualsAndHashCode;
import lombok.Value;
import lombok.With;

<<<<<<< HEAD
import java.util.AbstractMap;
=======
import java.time.LocalDateTime;
>>>>>>> bc428145
import java.util.ArrayList;
import java.util.Arrays;
import java.util.Collections;
import java.util.HashMap;
import java.util.HashSet;
import java.util.List;
import java.util.Map;
import java.util.Set;
import java.util.function.Function;
import java.util.stream.IntStream;

import net.bytebuddy.asm.Advice;
import org.assertj.core.api.SoftAssertions;

import org.junit.jupiter.api.Test;
import org.junit.jupiter.api.extension.ExtendWith;
import org.springframework.beans.factory.annotation.Autowired;
import org.springframework.context.ApplicationEventPublisher;
import org.springframework.context.annotation.Bean;
import org.springframework.context.annotation.Configuration;
import org.springframework.context.annotation.Import;
import org.springframework.dao.IncorrectUpdateSemanticsDataAccessException;
import org.springframework.dao.OptimisticLockingFailureException;
import org.springframework.data.annotation.Id;
import org.springframework.data.annotation.ReadOnlyProperty;
<<<<<<< HEAD
import org.springframework.data.jdbc.core.convert.DataAccessStrategy;
import org.springframework.data.jdbc.testing.DatabaseProfileValueSource;
import org.springframework.data.jdbc.testing.HsqlDbOnly;
=======
import org.springframework.data.annotation.Version;
import org.springframework.data.domain.PageRequest;
import org.springframework.data.domain.Sort;
import org.springframework.data.jdbc.core.convert.DataAccessStrategy;
import org.springframework.data.jdbc.core.convert.JdbcConverter;
import org.springframework.data.jdbc.testing.AssumeFeatureTestExecutionListener;
import org.springframework.data.jdbc.testing.EnabledOnFeature;
>>>>>>> bc428145
import org.springframework.data.jdbc.testing.TestConfiguration;
import org.springframework.data.jdbc.testing.TestDatabaseFeatures;
import org.springframework.data.relational.core.conversion.DbActionExecutionException;
import org.springframework.data.relational.core.mapping.Column;
import org.springframework.data.relational.core.mapping.RelationalMappingContext;
import org.springframework.data.relational.core.mapping.Table;
import org.springframework.jdbc.core.namedparam.NamedParameterJdbcOperations;
import org.springframework.test.context.ContextConfiguration;
import org.springframework.test.context.TestExecutionListeners;
import org.springframework.test.context.junit.jupiter.SpringExtension;
import org.springframework.transaction.annotation.Transactional;

/**
 * Integration tests for {@link JdbcAggregateTemplate}.
 *
 * @author Jens Schauder
 * @author Thomas Lang
 * @author Mark Paluch
 * @author Myeonghyeon Lee
 * @author Tom Hombergs
 * @author Tyler Van Gorder
 * @author Clemens Hahn
 * @author Milan Milanov
 */
@ContextConfiguration
@Transactional
@TestExecutionListeners(value = AssumeFeatureTestExecutionListener.class, mergeMode = MERGE_WITH_DEFAULTS)
@ExtendWith(SpringExtension.class)
public class JdbcAggregateTemplateIntegrationTests {

	@Autowired JdbcAggregateOperations template;
	@Autowired NamedParameterJdbcOperations jdbcTemplate;

	LegoSet legoSet = createLegoSet("Star Destroyer");

	/**
	 * creates an instance of {@link NoIdListChain4} with the following properties:
	 * <ul>
	 * <li>Each element has two children with indices 0 and 1.</li>
	 * <li>the xxxValue of each element is a {@literal v} followed by the indices used to navigate to the given instance.
	 * </li>
	 * </ul>
	 */
	private static NoIdListChain4 createNoIdTree() {

		NoIdListChain4 chain4 = new NoIdListChain4();
		chain4.fourValue = "v";

		IntStream.of(0, 1).forEach(i -> {

			NoIdListChain3 c3 = new NoIdListChain3();
			c3.threeValue = chain4.fourValue + i;
			chain4.chain3.add(c3);

			IntStream.of(0, 1).forEach(j -> {

				NoIdListChain2 c2 = new NoIdListChain2();
				c2.twoValue = c3.threeValue + j;
				c3.chain2.add(c2);

				IntStream.of(0, 1).forEach(k -> {

					NoIdListChain1 c1 = new NoIdListChain1();
					c1.oneValue = c2.twoValue + k;
					c2.chain1.add(c1);

					IntStream.of(0, 1).forEach(m -> {

						NoIdListChain0 c0 = new NoIdListChain0();
						c0.zeroValue = c1.oneValue + m;
						c1.chain0.add(c0);
					});
				});
			});
		});

		return chain4;
	}

	private static NoIdMapChain4 createNoIdMapTree() {

		NoIdMapChain4 chain4 = new NoIdMapChain4();
		chain4.fourValue = "v";

		IntStream.of(0, 1).forEach(i -> {

			NoIdMapChain3 c3 = new NoIdMapChain3();
			c3.threeValue = chain4.fourValue + i;
			chain4.chain3.put(asString(i), c3);

			IntStream.of(0, 1).forEach(j -> {

				NoIdMapChain2 c2 = new NoIdMapChain2();
				c2.twoValue = c3.threeValue + j;
				c3.chain2.put(asString(j), c2);

				IntStream.of(0, 1).forEach(k -> {

					NoIdMapChain1 c1 = new NoIdMapChain1();
					c1.oneValue = c2.twoValue + k;
					c2.chain1.put(asString(k), c1);

					IntStream.of(0, 1).forEach(it -> {

						NoIdMapChain0 c0 = new NoIdMapChain0();
						c0.zeroValue = c1.oneValue + it;
						c1.chain0.put(asString(it), c0);
					});
				});
			});
		});

		return chain4;
	}

	private static String asString(int i) {
		return "_" + i;
	}

	private static LegoSet createLegoSet(String name) {

		LegoSet entity = new LegoSet();
		entity.setName(name);

		Manual manual = new Manual();
		manual.setContent("Accelerates to 99% of light speed. Destroys almost everything. See https://what-if.xkcd.com/1/");
		entity.setManual(manual);

		return entity;
	}

	@Test // DATAJDBC-112
	@EnabledOnFeature(SUPPORTS_QUOTED_IDS)
	public void saveAndLoadAnEntityWithReferencedEntityById() {

		template.save(legoSet);

		assertThat(legoSet.manual.id).describedAs("id of stored manual").isNotNull();

		LegoSet reloadedLegoSet = template.findById(legoSet.getId(), LegoSet.class);

		assertThat(reloadedLegoSet.manual).isNotNull();

		SoftAssertions softly = new SoftAssertions();

		softly.assertThat(reloadedLegoSet.manual.getId()) //
				.isEqualTo(legoSet.getManual().getId()) //
				.isNotNull();
		softly.assertThat(reloadedLegoSet.manual.getContent()).isEqualTo(legoSet.getManual().getContent());

		softly.assertAll();
	}

	@Test // DATAJDBC-112
	@EnabledOnFeature(SUPPORTS_QUOTED_IDS)
	public void saveAndLoadManyEntitiesWithReferencedEntity() {

		template.save(legoSet);

		Iterable<LegoSet> reloadedLegoSets = template.findAll(LegoSet.class);

		assertThat(reloadedLegoSets) //
				.extracting("id", "manual.id", "manual.content") //
				.containsExactly(tuple(legoSet.getId(), legoSet.getManual().getId(), legoSet.getManual().getContent()));
	}

	@Test // DATAJDBC-101
	@EnabledOnFeature(SUPPORTS_QUOTED_IDS)
	public void saveAndLoadManyEntitiesWithReferencedEntitySorted() {

		template.save(createLegoSet("Lava"));
		template.save(createLegoSet("Star"));
		template.save(createLegoSet("Frozen"));

		Iterable<LegoSet> reloadedLegoSets = template.findAll(LegoSet.class, Sort.by("name"));

		assertThat(reloadedLegoSets) //
				.extracting("name") //
				.containsExactly("Frozen", "Lava", "Star");
	}

	@Test // DATAJDBC-101
	@EnabledOnFeature(SUPPORTS_QUOTED_IDS)
	public void saveAndLoadManyEntitiesWithReferencedEntitySortedAndPaged() {

		template.save(createLegoSet("Lava"));
		template.save(createLegoSet("Star"));
		template.save(createLegoSet("Frozen"));

		Iterable<LegoSet> reloadedLegoSets = template.findAll(LegoSet.class, PageRequest.of(1, 2, Sort.by("name")));

		assertThat(reloadedLegoSets) //
				.extracting("name") //
				.containsExactly("Star");
	}

	@Test // DATAJDBC-112
	@EnabledOnFeature(SUPPORTS_QUOTED_IDS)
	public void saveAndLoadManyEntitiesByIdWithReferencedEntity() {

		template.save(legoSet);

		Iterable<LegoSet> reloadedLegoSets = template.findAllById(singletonList(legoSet.getId()), LegoSet.class);

		assertThat(reloadedLegoSets).hasSize(1).extracting("id", "manual.id", "manual.content")
				.contains(tuple(legoSet.getId(), legoSet.getManual().getId(), legoSet.getManual().getContent()));
	}

	@Test // DATAJDBC-112
	@EnabledOnFeature(SUPPORTS_QUOTED_IDS)
	public void saveAndLoadAnEntityWithReferencedNullEntity() {

		legoSet.setManual(null);

		template.save(legoSet);

		LegoSet reloadedLegoSet = template.findById(legoSet.getId(), LegoSet.class);

		assertThat(reloadedLegoSet.manual).isNull();
	}

	@Test // DATAJDBC-112
	@EnabledOnFeature(SUPPORTS_QUOTED_IDS)
	public void saveAndDeleteAnEntityWithReferencedEntity() {

		template.save(legoSet);

		template.delete(legoSet, LegoSet.class);

		SoftAssertions softly = new SoftAssertions();

		softly.assertThat(template.findAll(LegoSet.class)).isEmpty();
		softly.assertThat(template.findAll(Manual.class)).isEmpty();

		softly.assertAll();
	}

	@Test // DATAJDBC-112
	@EnabledOnFeature(SUPPORTS_QUOTED_IDS)
	public void saveAndDeleteAllWithReferencedEntity() {

		template.save(legoSet);

		template.deleteAll(LegoSet.class);

		SoftAssertions softly = new SoftAssertions();

		assertThat(template.findAll(LegoSet.class)).isEmpty();
		assertThat(template.findAll(Manual.class)).isEmpty();

		softly.assertAll();
	}

	@Test // DATAJDBC-112
	@EnabledOnFeature({SUPPORTS_QUOTED_IDS, SUPPORTS_GENERATED_IDS_IN_REFERENCED_ENTITIES})
	public void updateReferencedEntityFromNull() {

		legoSet.setManual(null);
		template.save(legoSet);

		Manual manual = new Manual();
		manual.setId(23L);
		manual.setContent("Some content");
		legoSet.setManual(manual);

		template.save(legoSet);

		LegoSet reloadedLegoSet = template.findById(legoSet.getId(), LegoSet.class);

		assertThat(reloadedLegoSet.manual.content).isEqualTo("Some content");
	}

	@Test // DATAJDBC-112
	@EnabledOnFeature(SUPPORTS_QUOTED_IDS)
	public void updateReferencedEntityToNull() {

		template.save(legoSet);

		legoSet.setManual(null);

		template.save(legoSet);

		LegoSet reloadedLegoSet = template.findById(legoSet.getId(), LegoSet.class);

		SoftAssertions softly = new SoftAssertions();

		softly.assertThat(reloadedLegoSet.manual).isNull();
		softly.assertThat(template.findAll(Manual.class)).describedAs("Manuals failed to delete").isEmpty();

		softly.assertAll();
	}

	@Test // DATAJDBC-438
	public void updateFailedRootDoesNotExist() {

		LegoSet entity = new LegoSet();
		entity.setId(100L); // does not exist in the database

		assertThatExceptionOfType(DbActionExecutionException.class) //
				.isThrownBy(() -> template.save(entity)) //
				.withCauseInstanceOf(IncorrectUpdateSemanticsDataAccessException.class);
	}

	@Test // DATAJDBC-112
	@EnabledOnFeature(SUPPORTS_QUOTED_IDS)
	public void replaceReferencedEntity() {

		template.save(legoSet);

		Manual manual = new Manual();
		manual.setContent("other content");
		legoSet.setManual(manual);

		template.save(legoSet);

		LegoSet reloadedLegoSet = template.findById(legoSet.getId(), LegoSet.class);

		SoftAssertions softly = new SoftAssertions();

		softly.assertThat(reloadedLegoSet.manual.content).isEqualTo("other content");
		softly.assertThat(template.findAll(Manual.class)).describedAs("There should be only one manual").hasSize(1);

		softly.assertAll();
	}

	@Test // DATAJDBC-112
	@EnabledOnFeature({ SUPPORTS_QUOTED_IDS, TestDatabaseFeatures.Feature.SUPPORTS_GENERATED_IDS_IN_REFERENCED_ENTITIES })
	public void changeReferencedEntity() {

		template.save(legoSet);

		legoSet.manual.setContent("new content");

		template.save(legoSet);

		LegoSet reloadedLegoSet = template.findById(legoSet.getId(), LegoSet.class);

		assertThat(reloadedLegoSet.manual.content).isEqualTo("new content");
	}

	@Test // DATAJDBC-266
	@EnabledOnFeature(SUPPORTS_QUOTED_IDS)
	public void oneToOneChildWithoutId() {

		OneToOneParent parent = new OneToOneParent();

		parent.content = "parent content";
		parent.child = new ChildNoId();
		parent.child.content = "child content";

		template.save(parent);

		OneToOneParent reloaded = template.findById(parent.id, OneToOneParent.class);

		assertThat(reloaded.child.content).isEqualTo("child content");
	}

	@Test // DATAJDBC-266
	@EnabledOnFeature(SUPPORTS_QUOTED_IDS)
	public void oneToOneNullChildWithoutId() {

		OneToOneParent parent = new OneToOneParent();

		parent.content = "parent content";
		parent.child = null;

		template.save(parent);

		OneToOneParent reloaded = template.findById(parent.id, OneToOneParent.class);

		assertThat(reloaded.child).isNull();
	}

	@Test // DATAJDBC-266
	@EnabledOnFeature(SUPPORTS_QUOTED_IDS)
	public void oneToOneNullAttributes() {

		OneToOneParent parent = new OneToOneParent();

		parent.content = "parent content";
		parent.child = new ChildNoId();

		template.save(parent);

		OneToOneParent reloaded = template.findById(parent.id, OneToOneParent.class);

		assertThat(reloaded.child).isNotNull();
	}

	@Test // DATAJDBC-125
	@EnabledOnFeature(SUPPORTS_QUOTED_IDS)
	public void saveAndLoadAnEntityWithSecondaryReferenceNull() {

		template.save(legoSet);

		assertThat(legoSet.manual.id).describedAs("id of stored manual").isNotNull();

		LegoSet reloadedLegoSet = template.findById(legoSet.getId(), LegoSet.class);

		assertThat(reloadedLegoSet.alternativeInstructions).isNull();
	}

	@Test // DATAJDBC-125
	@EnabledOnFeature(SUPPORTS_QUOTED_IDS)
	public void saveAndLoadAnEntityWithSecondaryReferenceNotNull() {

		legoSet.alternativeInstructions = new Manual();
		legoSet.alternativeInstructions.content = "alternative content";
		template.save(legoSet);

		assertThat(legoSet.manual.id).describedAs("id of stored manual").isNotNull();

		LegoSet reloadedLegoSet = template.findById(legoSet.getId(), LegoSet.class);

		SoftAssertions softly = new SoftAssertions();
		softly.assertThat(reloadedLegoSet.alternativeInstructions).isNotNull();
		softly.assertThat(reloadedLegoSet.alternativeInstructions.id).isNotNull();
		softly.assertThat(reloadedLegoSet.alternativeInstructions.id).isNotEqualTo(reloadedLegoSet.manual.id);
		softly.assertThat(reloadedLegoSet.alternativeInstructions.content)
				.isEqualTo(reloadedLegoSet.alternativeInstructions.content);

		softly.assertAll();
	}

	@Test // DATAJDBC-276
	@EnabledOnFeature(SUPPORTS_QUOTED_IDS)
	public void saveAndLoadAnEntityWithListOfElementsWithoutId() {

		ListParent entity = new ListParent();
		entity.name = "name";

		ElementNoId element = new ElementNoId();
		element.content = "content";

		entity.content.add(element);

		template.save(entity);

		ListParent reloaded = template.findById(entity.id, ListParent.class);

		assertThat(reloaded.content).extracting(e -> e.content).containsExactly("content");
	}

	@Test // DATAJDBC-259
	@EnabledOnFeature(SUPPORTS_ARRAYS)
	public void saveAndLoadAnEntityWithArray() {

		ArrayOwner arrayOwner = new ArrayOwner();
		arrayOwner.digits = new String[] { "one", "two", "three" };

		ArrayOwner saved = template.save(arrayOwner);

		assertThat(saved.id).isNotNull();

		ArrayOwner reloaded = template.findById(saved.id, ArrayOwner.class);

		assertThat(reloaded).isNotNull();
		assertThat(reloaded.id).isEqualTo(saved.id);
		assertThat(reloaded.digits).isEqualTo(new String[] { "one", "two", "three" });
	}

	@Test // DATAJDBC-259, DATAJDBC-512
	@EnabledOnFeature(SUPPORTS_MULTIDIMENSIONAL_ARRAYS)
	public void saveAndLoadAnEntityWithMultidimensionalArray() {

		ArrayOwner arrayOwner = new ArrayOwner();
		arrayOwner.multidimensional = new String[][] { { "one-a", "two-a", "three-a" }, { "one-b", "two-b", "three-b" } };

		ArrayOwner saved = template.save(arrayOwner);

		assertThat(saved.id).isNotNull();

		ArrayOwner reloaded = template.findById(saved.id, ArrayOwner.class);

		assertThat(reloaded).isNotNull();
		assertThat(reloaded.id).isEqualTo(saved.id);
		assertThat(reloaded.multidimensional)
				.isEqualTo(new String[][] { { "one-a", "two-a", "three-a" }, { "one-b", "two-b", "three-b" } });
	}

	@Test // DATAJDBC-259
	@EnabledOnFeature(SUPPORTS_ARRAYS)
	public void saveAndLoadAnEntityWithList() {

		ListOwner arrayOwner = new ListOwner();
		arrayOwner.digits.addAll(Arrays.asList("one", "two", "three"));

		ListOwner saved = template.save(arrayOwner);

		assertThat(saved.id).isNotNull();

		ListOwner reloaded = template.findById(saved.id, ListOwner.class);

		assertThat(reloaded).isNotNull();
		assertThat(reloaded.id).isEqualTo(saved.id);
		assertThat(reloaded.digits).isEqualTo(Arrays.asList("one", "two", "three"));
	}

	@Test // DATAJDBC-259
	@EnabledOnFeature(SUPPORTS_ARRAYS)
	public void saveAndLoadAnEntityWithSet() {

		SetOwner setOwner = new SetOwner();
		setOwner.digits.addAll(Arrays.asList("one", "two", "three"));

		SetOwner saved = template.save(setOwner);

		assertThat(saved.id).isNotNull();

		SetOwner reloaded = template.findById(saved.id, SetOwner.class);

		assertThat(reloaded).isNotNull();
		assertThat(reloaded.id).isEqualTo(saved.id);
		assertThat(reloaded.digits).isEqualTo(new HashSet<>(Arrays.asList("one", "two", "three")));
	}

	@Test // DATAJDBC-327
	public void saveAndLoadAnEntityWithByteArray() {

		ByteArrayOwner owner = new ByteArrayOwner();
		owner.binaryData = new byte[] { 1, 23, 42 };

		ByteArrayOwner saved = template.save(owner);

		ByteArrayOwner reloaded = template.findById(saved.id, ByteArrayOwner.class);

		assertThat(reloaded).isNotNull();
		assertThat(reloaded.id).isEqualTo(saved.id);
		assertThat(reloaded.binaryData).isEqualTo(new byte[] { 1, 23, 42 });
	}

	@Test // DATAJDBC-340
	@EnabledOnFeature(SUPPORTS_QUOTED_IDS)
	public void saveAndLoadLongChain() {

		Chain4 chain4 = new Chain4();
		chain4.fourValue = "omega";
		chain4.chain3 = new Chain3();
		chain4.chain3.threeValue = "delta";
		chain4.chain3.chain2 = new Chain2();
		chain4.chain3.chain2.twoValue = "gamma";
		chain4.chain3.chain2.chain1 = new Chain1();
		chain4.chain3.chain2.chain1.oneValue = "beta";
		chain4.chain3.chain2.chain1.chain0 = new Chain0();
		chain4.chain3.chain2.chain1.chain0.zeroValue = "alpha";

		template.save(chain4);

		Chain4 reloaded = template.findById(chain4.four, Chain4.class);

		assertThat(reloaded).isNotNull();

		assertThat(reloaded.four).isEqualTo(chain4.four);
		assertThat(reloaded.chain3.chain2.chain1.chain0.zeroValue).isEqualTo(chain4.chain3.chain2.chain1.chain0.zeroValue);

		template.delete(chain4, Chain4.class);

		assertThat(count("CHAIN0")).isEqualTo(0);
	}

	@Test // DATAJDBC-359
	@EnabledOnFeature(SUPPORTS_QUOTED_IDS)
	public void saveAndLoadLongChainWithoutIds() {

		NoIdChain4 chain4 = new NoIdChain4();
		chain4.fourValue = "omega";
		chain4.chain3 = new NoIdChain3();
		chain4.chain3.threeValue = "delta";
		chain4.chain3.chain2 = new NoIdChain2();
		chain4.chain3.chain2.twoValue = "gamma";
		chain4.chain3.chain2.chain1 = new NoIdChain1();
		chain4.chain3.chain2.chain1.oneValue = "beta";
		chain4.chain3.chain2.chain1.chain0 = new NoIdChain0();
		chain4.chain3.chain2.chain1.chain0.zeroValue = "alpha";

		template.save(chain4);

		assertThat(chain4.four).isNotNull();

		NoIdChain4 reloaded = template.findById(chain4.four, NoIdChain4.class);

		assertThat(reloaded).isNotNull();

		assertThat(reloaded.four).isEqualTo(chain4.four);
		assertThat(reloaded.chain3.chain2.chain1.chain0.zeroValue).isEqualTo(chain4.chain3.chain2.chain1.chain0.zeroValue);

		template.delete(chain4, NoIdChain4.class);

		assertThat(count("CHAIN0")).isEqualTo(0);
	}

	@Test // DATAJDBC-223
	public void saveAndLoadLongChainOfListsWithoutIds() {

		NoIdListChain4 saved = template.save(createNoIdTree());

		assertThat(saved.four).describedAs("Something went wrong during saving").isNotNull();

		NoIdListChain4 reloaded = template.findById(saved.four, NoIdListChain4.class);
		assertThat(reloaded).isEqualTo(saved);
	}

	@Test // DATAJDBC-223
	public void shouldDeleteChainOfListsWithoutIds() {

		NoIdListChain4 saved = template.save(createNoIdTree());
		template.deleteById(saved.four, NoIdListChain4.class);

		SoftAssertions.assertSoftly(softly -> {

			softly.assertThat(count("NO_ID_LIST_CHAIN4")).describedAs("Chain4 elements got deleted").isEqualTo(0);
			softly.assertThat(count("NO_ID_LIST_CHAIN3")).describedAs("Chain3 elements got deleted").isEqualTo(0);
			softly.assertThat(count("NO_ID_LIST_CHAIN2")).describedAs("Chain2 elements got deleted").isEqualTo(0);
			softly.assertThat(count("NO_ID_LIST_CHAIN1")).describedAs("Chain1 elements got deleted").isEqualTo(0);
			softly.assertThat(count("NO_ID_LIST_CHAIN0")).describedAs("Chain0 elements got deleted").isEqualTo(0);
		});
	}

	@Test // DATAJDBC-223
	public void saveAndLoadLongChainOfMapsWithoutIds() {

		NoIdMapChain4 saved = template.save(createNoIdMapTree());

		assertThat(saved.four).isNotNull();

		NoIdMapChain4 reloaded = template.findById(saved.four, NoIdMapChain4.class);
		assertThat(reloaded).isEqualTo(saved);
	}

	@Test // DATAJDBC-223
	public void shouldDeleteChainOfMapsWithoutIds() {

		NoIdMapChain4 saved = template.save(createNoIdMapTree());
		template.deleteById(saved.four, NoIdMapChain4.class);

		SoftAssertions.assertSoftly(softly -> {

			softly.assertThat(count("NO_ID_MAP_CHAIN4")).describedAs("Chain4 elements got deleted").isEqualTo(0);
			softly.assertThat(count("NO_ID_MAP_CHAIN3")).describedAs("Chain3 elements got deleted").isEqualTo(0);
			softly.assertThat(count("NO_ID_MAP_CHAIN2")).describedAs("Chain2 elements got deleted").isEqualTo(0);
			softly.assertThat(count("NO_ID_MAP_CHAIN1")).describedAs("Chain1 elements got deleted").isEqualTo(0);
			softly.assertThat(count("NO_ID_MAP_CHAIN0")).describedAs("Chain0 elements got deleted").isEqualTo(0);
		});
	}

	@Test // DATAJDBC-431
<<<<<<< HEAD
	@HsqlDbOnly
	public void readOnlyGetsLoadedButNotWritten() {

		WithReadOnly entity = new WithReadOnly();
		entity.name = "Alfred";
		entity.readOnly = "not used";

		template.save(entity);

		assertThat(
				jdbcTemplate.queryForObject("SELECT read_only FROM with_read_only", Collections.emptyMap(), String.class)).isEqualTo("from-db");
	}

	private static NoIdMapChain4 createNoIdMapTree() {
=======
	@EnabledOnFeature(IS_HSQL)
	public void readOnlyGetsLoadedButNotWritten() {
>>>>>>> bc428145

		WithReadOnly entity = new WithReadOnly();
		entity.name = "Alfred";
		entity.readOnly = "not used";

		template.save(entity);

		assertThat(
				jdbcTemplate.queryForObject("SELECT read_only FROM with_read_only", Collections.emptyMap(), String.class))
						.isEqualTo("from-db");
	}

	@Test // DATAJDBC-219 Test that immutable version attribute works as expected.
	public void saveAndUpdateAggregateWithImmutableVersion() {

		AggregateWithImmutableVersion aggregate = new AggregateWithImmutableVersion(null, null);
		aggregate = template.save(aggregate);
		assertThat(aggregate.version).isEqualTo(0L);

		Long id = aggregate.getId();

		AggregateWithImmutableVersion reloadedAggregate = template.findById(id, aggregate.getClass());
		assertThat(reloadedAggregate.getVersion()).describedAs("version field should initially have the value 0")
				.isEqualTo(0L);

		AggregateWithImmutableVersion savedAgain = template.save(reloadedAggregate);
		AggregateWithImmutableVersion reloadedAgain = template.findById(id, aggregate.getClass());

		assertThat(savedAgain.version).describedAs("The object returned by save should have an increased version")
				.isEqualTo(1L);

		assertThat(reloadedAgain.getVersion()).describedAs("version field should increment by one with each save")
				.isEqualTo(1L);

		assertThatThrownBy(() -> template.save(new AggregateWithImmutableVersion(id, 0L)))
				.describedAs("saving an aggregate with an outdated version should raise an exception")
				.hasRootCauseInstanceOf(OptimisticLockingFailureException.class);

		assertThatThrownBy(() -> template.save(new AggregateWithImmutableVersion(id, 2L)))
				.describedAs("saving an aggregate with a future version should raise an exception")
				.hasRootCauseInstanceOf(OptimisticLockingFailureException.class);
	}

	@Test // DATAJDBC-219 Test that a delete with a version attribute works as expected.
	public void deleteAggregateWithVersion() {

		AggregateWithImmutableVersion aggregate = new AggregateWithImmutableVersion(null, null);
		aggregate = template.save(aggregate);
		// as non-primitive versions start from 0, we need to save one more time to make version equal 1
		aggregate = template.save(aggregate);

		// Should have an ID and a version of 1.
		final Long id = aggregate.getId();

		assertThatThrownBy(
				() -> template.delete(new AggregateWithImmutableVersion(id, 0L), AggregateWithImmutableVersion.class))
						.describedAs("deleting an aggregate with an outdated version should raise an exception")
						.hasRootCauseInstanceOf(OptimisticLockingFailureException.class);

		assertThatThrownBy(
				() -> template.delete(new AggregateWithImmutableVersion(id, 2L), AggregateWithImmutableVersion.class))
						.describedAs("deleting an aggregate with a future version should raise an exception")
						.hasRootCauseInstanceOf(OptimisticLockingFailureException.class);

		// This should succeed
		template.delete(aggregate, AggregateWithImmutableVersion.class);

		aggregate = new AggregateWithImmutableVersion(null, null);
		aggregate = template.save(aggregate);

		// This should succeed, as version will not be used.
		template.deleteById(aggregate.getId(), AggregateWithImmutableVersion.class);

	}

	@Test // DATAJDBC-219
	public void saveAndUpdateAggregateWithLongVersion() {
		saveAndUpdateAggregateWithVersion(new AggregateWithLongVersion(), Number::longValue);
	}

	@Test // DATAJDBC-219
	public void saveAndUpdateAggregateWithPrimitiveLongVersion() {
		saveAndUpdateAggregateWithPrimitiveVersion(new AggregateWithPrimitiveLongVersion(), Number::longValue);
	}

	@Test // DATAJDBC-219
	public void saveAndUpdateAggregateWithIntegerVersion() {
		saveAndUpdateAggregateWithVersion(new AggregateWithIntegerVersion(), Number::intValue);
	}

	@Test // DATAJDBC-219
	public void saveAndUpdateAggregateWithPrimitiveIntegerVersion() {
		saveAndUpdateAggregateWithPrimitiveVersion(new AggregateWithPrimitiveIntegerVersion(), Number::intValue);
	}

	@Test // DATAJDBC-219
	public void saveAndUpdateAggregateWithShortVersion() {
		saveAndUpdateAggregateWithVersion(new AggregateWithShortVersion(), Number::shortValue);
	}

	@Test // DATAJDBC-219
	public void saveAndUpdateAggregateWithPrimitiveShortVersion() {
		saveAndUpdateAggregateWithPrimitiveVersion(new AggregateWithPrimitiveShortVersion(), Number::shortValue);
	}

	@Test // DATAJDBC-462
	@EnabledOnFeature(SUPPORTS_QUOTED_IDS)
	public void resavingAnUnversionedEntity() {

		LegoSet legoSet = new LegoSet();

		LegoSet saved = template.save(legoSet);

		template.save(saved);
	}

	@Test // DATAJDBC-637
	@EnabledOnFeature(SUPPORTS_NANOSECOND_PRECISION)
	public void saveAndLoadDateTimeWithFullPrecision() {

		WithLocalDateTime entity = new WithLocalDateTime();
		entity.id = 23L;
		entity.testTime = LocalDateTime.of(2005, 5, 5, 5, 5, 5, 123456789);

		template.insert(entity);

		WithLocalDateTime loaded = template.findById(23L, WithLocalDateTime.class);

		assertThat(loaded.testTime).isEqualTo(entity.testTime);
	}

	@Test // DATAJDBC-637
	public void saveAndLoadDateTimeWithMicrosecondPrecision() {

		WithLocalDateTime entity = new WithLocalDateTime();
		entity.id = 23L;
		entity.testTime = LocalDateTime.of(2005, 5, 5, 5, 5, 5, 123456000);

		template.insert(entity);

		WithLocalDateTime loaded = template.findById(23L, WithLocalDateTime.class);

		assertThat(loaded.testTime).isEqualTo(entity.testTime);
	}


	private <T extends Number> void saveAndUpdateAggregateWithVersion(VersionedAggregate aggregate,
			Function<Number, T> toConcreteNumber) {
		saveAndUpdateAggregateWithVersion(aggregate, toConcreteNumber, 0);
	}

	private <T extends Number> void saveAndUpdateAggregateWithPrimitiveVersion(VersionedAggregate aggregate,
			Function<Number, T> toConcreteNumber) {
		saveAndUpdateAggregateWithVersion(aggregate, toConcreteNumber, 1);
	}

	private <T extends Number> void saveAndUpdateAggregateWithVersion(VersionedAggregate aggregate,
			Function<Number, T> toConcreteNumber, int initialId) {

		template.save(aggregate);

		VersionedAggregate reloadedAggregate = template.findById(aggregate.getId(), aggregate.getClass());
		assertThat(reloadedAggregate.getVersion()) //
				.withFailMessage("version field should initially have the value 0")
				.isEqualTo(toConcreteNumber.apply(initialId));
		template.save(reloadedAggregate);

		VersionedAggregate updatedAggregate = template.findById(aggregate.getId(), aggregate.getClass());
		assertThat(updatedAggregate.getVersion()) //
				.withFailMessage("version field should increment by one with each save")
				.isEqualTo(toConcreteNumber.apply(initialId + 1));

		reloadedAggregate.setVersion(toConcreteNumber.apply(initialId));
		assertThatThrownBy(() -> template.save(reloadedAggregate))
				.withFailMessage("saving an aggregate with an outdated version should raise an exception")
				.hasRootCauseInstanceOf(OptimisticLockingFailureException.class);

		reloadedAggregate.setVersion(toConcreteNumber.apply(initialId + 2));
		assertThatThrownBy(() -> template.save(reloadedAggregate))
				.withFailMessage("saving an aggregate with a future version should raise an exception")
				.hasRootCauseInstanceOf(OptimisticLockingFailureException.class);
	}

	private Long count(String tableName) {
		return jdbcTemplate.queryForObject("SELECT COUNT(*) FROM " + tableName, emptyMap(), Long.class);
	}

	@Table("ARRAY_OWNER")
	private static class ArrayOwner {
		@Id Long id;

		String[] digits;
		String[][] multidimensional;
	}

	private static class ByteArrayOwner {
		@Id Long id;

		byte[] binaryData;
	}

	@Table("ARRAY_OWNER")
	private static class ListOwner {
		@Id Long id;

		List<String> digits = new ArrayList<>();
	}

	@Table("ARRAY_OWNER")
	private static class SetOwner {
		@Id Long id;

		Set<String> digits = new HashSet<>();
	}

	@Data
	static class LegoSet {

		@Column("id1") @Id private Long id;

		private String name;

		private Manual manual;
		@Column("alternative") private Manual alternativeInstructions;
	}

	@Data
	static class Manual {

		@Column("id2") @Id private Long id;
		private String content;

	}

	static class OneToOneParent {

		@Column("id3") @Id private Long id;
		private String content;

		private ChildNoId child;
	}

	static class ChildNoId {
		private String content;
	}

	static class ListParent {

		@Column("id4") @Id private Long id;
		String name;
		List<ElementNoId> content = new ArrayList<>();
	}

	static class ElementNoId {
		private String content;
	}

	/**
	 * One may think of ChainN as a chain with N further elements
	 */
	static class Chain0 {
		@Id Long zero;
		String zeroValue;
	}

	static class Chain1 {
		@Id Long one;
		String oneValue;
		Chain0 chain0;
	}

	static class Chain2 {
		@Id Long two;
		String twoValue;
		Chain1 chain1;
	}

	static class Chain3 {
		@Id Long three;
		String threeValue;
		Chain2 chain2;
	}

	static class Chain4 {
		@Id Long four;
		String fourValue;
		Chain3 chain3;
	}

	/**
	 * One may think of ChainN as a chain with N further elements
	 */
	static class NoIdChain0 {
		String zeroValue;
	}

	static class NoIdChain1 {
		String oneValue;
		NoIdChain0 chain0;
	}

	static class NoIdChain2 {
		String twoValue;
		NoIdChain1 chain1;
	}

	static class NoIdChain3 {
		String threeValue;
		NoIdChain2 chain2;
	}

	static class NoIdChain4 {
		@Id Long four;
		String fourValue;
		NoIdChain3 chain3;
	}

	/**
	 * One may think of ChainN as a chain with N further elements
	 */
	@EqualsAndHashCode
	static class NoIdListChain0 {
		String zeroValue;
	}

	@EqualsAndHashCode
	static class NoIdListChain1 {
		String oneValue;
		List<NoIdListChain0> chain0 = new ArrayList<>();
	}

	@EqualsAndHashCode
	static class NoIdListChain2 {
		String twoValue;
		List<NoIdListChain1> chain1 = new ArrayList<>();
	}

	@EqualsAndHashCode
	static class NoIdListChain3 {
		String threeValue;
		List<NoIdListChain2> chain2 = new ArrayList<>();
	}

	@EqualsAndHashCode
	static class NoIdListChain4 {
		@Id Long four;
		String fourValue;
		List<NoIdListChain3> chain3 = new ArrayList<>();
	}

	/**
	 * One may think of ChainN as a chain with N further elements
	 */
	@EqualsAndHashCode
	static class NoIdMapChain0 {
		String zeroValue;
	}

	@EqualsAndHashCode
	static class NoIdMapChain1 {
		String oneValue;
		Map<String, NoIdMapChain0> chain0 = new HashMap<>();
	}

	@EqualsAndHashCode
	static class NoIdMapChain2 {
		String twoValue;
		Map<String, NoIdMapChain1> chain1 = new HashMap<>();
	}

	@EqualsAndHashCode
	static class NoIdMapChain3 {
		String threeValue;
		Map<String, NoIdMapChain2> chain2 = new HashMap<>();
	}

	@EqualsAndHashCode
	static class NoIdMapChain4 {
		@Id Long four;
		String fourValue;
		Map<String, NoIdMapChain3> chain3 = new HashMap<>();
	}

	static class WithReadOnly {
		@Id Long id;
		String name;
<<<<<<< HEAD
		@ReadOnlyProperty
		String readOnly;
=======
		@ReadOnlyProperty String readOnly;
	}

	@Data
	static abstract class VersionedAggregate {

		@Id private Long id;

		abstract Number getVersion();

		abstract void setVersion(Number newVersion);
	}

	@Value
	@With
	@Table("VERSIONED_AGGREGATE")
	static class AggregateWithImmutableVersion {

		@Id Long id;
		@Version Long version;
	}

	@Data
	@Table("VERSIONED_AGGREGATE")
	static class AggregateWithLongVersion extends VersionedAggregate {

		@Version private Long version;

		@Override
		void setVersion(Number newVersion) {
			this.version = (Long) newVersion;
		}
	}

	@Table("VERSIONED_AGGREGATE")
	static class AggregateWithPrimitiveLongVersion extends VersionedAggregate {

		@Version private long version;

		@Override
		Number getVersion() {
			return this.version;
		}

		@Override
		void setVersion(Number newVersion) {
			this.version = (long) newVersion;
		}
	}

	@Data
	@Table("VERSIONED_AGGREGATE")
	static class AggregateWithIntegerVersion extends VersionedAggregate {

		@Version private Integer version;

		@Override
		void setVersion(Number newVersion) {
			this.version = (Integer) newVersion;
		}
	}

	@Table("VERSIONED_AGGREGATE")
	static class AggregateWithPrimitiveIntegerVersion extends VersionedAggregate {

		@Version private int version;

		@Override
		Number getVersion() {
			return this.version;
		}

		@Override
		void setVersion(Number newVersion) {
			this.version = (int) newVersion;
		}
	}

	@Data
	@Table("VERSIONED_AGGREGATE")
	static class AggregateWithShortVersion extends VersionedAggregate {

		@Version private Short version;

		@Override
		void setVersion(Number newVersion) {
			this.version = (Short) newVersion;
		}
	}

	@Table("VERSIONED_AGGREGATE")
	static class AggregateWithPrimitiveShortVersion extends VersionedAggregate {

		@Version private short version;

		@Override
		Number getVersion() {
			return this.version;
		}

		@Override
		void setVersion(Number newVersion) {
			this.version = (short) newVersion;
		}
	}

	@Table
	static class WithLocalDateTime{

		@Id
		Long id;
		LocalDateTime testTime;
>>>>>>> bc428145
	}

	@Configuration
	@Import(TestConfiguration.class)
	static class Config {

		@Bean
		Class<?> testClass() {
			return JdbcAggregateTemplateIntegrationTests.class;
		}

		@Bean
		JdbcAggregateOperations operations(ApplicationEventPublisher publisher, RelationalMappingContext context,
				DataAccessStrategy dataAccessStrategy, JdbcConverter converter) {
			return new JdbcAggregateTemplate(publisher, context, converter, dataAccessStrategy);
		}
	}
}<|MERGE_RESOLUTION|>--- conflicted
+++ resolved
@@ -1,9 +1,5 @@
 /*
-<<<<<<< HEAD
- * Copyright 2017-2020 the original author or authors.
-=======
  * Copyright 2017-2021 the original author or authors.
->>>>>>> bc428145
  *
  * Licensed under the Apache License, Version 2.0 (the "License");
  * you may not use this file except in compliance with the License.
@@ -29,11 +25,7 @@
 import lombok.Value;
 import lombok.With;
 
-<<<<<<< HEAD
-import java.util.AbstractMap;
-=======
 import java.time.LocalDateTime;
->>>>>>> bc428145
 import java.util.ArrayList;
 import java.util.Arrays;
 import java.util.Collections;
@@ -59,11 +51,6 @@
 import org.springframework.dao.OptimisticLockingFailureException;
 import org.springframework.data.annotation.Id;
 import org.springframework.data.annotation.ReadOnlyProperty;
-<<<<<<< HEAD
-import org.springframework.data.jdbc.core.convert.DataAccessStrategy;
-import org.springframework.data.jdbc.testing.DatabaseProfileValueSource;
-import org.springframework.data.jdbc.testing.HsqlDbOnly;
-=======
 import org.springframework.data.annotation.Version;
 import org.springframework.data.domain.PageRequest;
 import org.springframework.data.domain.Sort;
@@ -71,7 +58,6 @@
 import org.springframework.data.jdbc.core.convert.JdbcConverter;
 import org.springframework.data.jdbc.testing.AssumeFeatureTestExecutionListener;
 import org.springframework.data.jdbc.testing.EnabledOnFeature;
->>>>>>> bc428145
 import org.springframework.data.jdbc.testing.TestConfiguration;
 import org.springframework.data.jdbc.testing.TestDatabaseFeatures;
 import org.springframework.data.relational.core.conversion.DbActionExecutionException;
@@ -718,25 +704,8 @@
 	}
 
 	@Test // DATAJDBC-431
-<<<<<<< HEAD
-	@HsqlDbOnly
-	public void readOnlyGetsLoadedButNotWritten() {
-
-		WithReadOnly entity = new WithReadOnly();
-		entity.name = "Alfred";
-		entity.readOnly = "not used";
-
-		template.save(entity);
-
-		assertThat(
-				jdbcTemplate.queryForObject("SELECT read_only FROM with_read_only", Collections.emptyMap(), String.class)).isEqualTo("from-db");
-	}
-
-	private static NoIdMapChain4 createNoIdMapTree() {
-=======
 	@EnabledOnFeature(IS_HSQL)
 	public void readOnlyGetsLoadedButNotWritten() {
->>>>>>> bc428145
 
 		WithReadOnly entity = new WithReadOnly();
 		entity.name = "Alfred";
@@ -1123,10 +1092,6 @@
 	static class WithReadOnly {
 		@Id Long id;
 		String name;
-<<<<<<< HEAD
-		@ReadOnlyProperty
-		String readOnly;
-=======
 		@ReadOnlyProperty String readOnly;
 	}
 
@@ -1239,7 +1204,6 @@
 		@Id
 		Long id;
 		LocalDateTime testTime;
->>>>>>> bc428145
 	}
 
 	@Configuration
