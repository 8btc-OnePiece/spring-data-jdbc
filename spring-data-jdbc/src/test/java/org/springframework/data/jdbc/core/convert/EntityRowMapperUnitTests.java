/*
<<<<<<< HEAD
 * Copyright 2017-2020 the original author or authors.
=======
 * Copyright 2017-2021 the original author or authors.
>>>>>>> bc428145
 *
 * Licensed under the Apache License, Version 2.0 (the "License");
 * you may not use this file except in compliance with the License.
 * You may obtain a copy of the License at
 *
 *      https://www.apache.org/licenses/LICENSE-2.0
 *
 * Unless required by applicable law or agreed to in writing, software
 * distributed under the License is distributed on an "AS IS" BASIS,
 * WITHOUT WARRANTIES OR CONDITIONS OF ANY KIND, either express or implied.
 * See the License for the specific language governing permissions and
 * limitations under the License.
 */
package org.springframework.data.jdbc.core.convert;

import static java.util.Arrays.*;
import static java.util.Collections.*;
import static org.assertj.core.api.Assertions.*;
import static org.mockito.ArgumentMatchers.*;
import static org.mockito.Mockito.*;

import lombok.AllArgsConstructor;
import lombok.EqualsAndHashCode;
import lombok.Getter;
import lombok.NoArgsConstructor;
import lombok.RequiredArgsConstructor;
import lombok.Value;
import lombok.With;

import java.sql.ResultSet;
import java.sql.ResultSetMetaData;
import java.sql.SQLException;
import java.util.ArrayList;
import java.util.List;
import java.util.Map;
import java.util.Optional;
import java.util.Set;
import java.util.function.Function;
import java.util.stream.Collectors;
import java.util.stream.Stream;

import javax.naming.OperationNotSupportedException;

import org.assertj.core.api.SoftAssertions;
import org.junit.jupiter.api.Test;
import org.mockito.ArgumentMatchers;
import org.mockito.invocation.InvocationOnMock;
import org.mockito.stubbing.Answer;
import org.springframework.data.annotation.Id;
import org.springframework.data.annotation.PersistenceConstructor;
<<<<<<< HEAD
=======
import org.springframework.data.annotation.Transient;
>>>>>>> bc428145
import org.springframework.data.jdbc.core.mapping.AggregateReference;
import org.springframework.data.jdbc.core.mapping.JdbcMappingContext;
import org.springframework.data.mapping.PersistentPropertyPath;
import org.springframework.data.relational.core.mapping.Embedded;
import org.springframework.data.relational.core.mapping.Embedded.OnEmpty;
import org.springframework.data.relational.core.mapping.NamingStrategy;
import org.springframework.data.relational.core.mapping.RelationalMappingContext;
import org.springframework.data.relational.core.mapping.RelationalPersistentEntity;
import org.springframework.data.relational.core.mapping.RelationalPersistentProperty;
import org.springframework.data.relational.core.sql.IdentifierProcessing;
import org.springframework.data.repository.query.Param;
import org.springframework.util.Assert;
import org.springframework.util.LinkedCaseInsensitiveMap;

/**
 * Tests the extraction of entities from a {@link ResultSet} by the {@link EntityRowMapper}.
 *
 * @author Jens Schauder
 * @author Mark Paluch
 * @author Maciej Walkowiak
 * @author Bastian Wilhelm
 * @author Christoph Strobl
 * @author Myeonghyeon Lee
 */
public class EntityRowMapperUnitTests {

	public static final long ID_FOR_ENTITY_REFERENCING_MAP = 42L;
	public static final long ID_FOR_ENTITY_REFERENCING_LIST = 4711L;
	public static final long ID_FOR_ENTITY_NOT_REFERENCING_MAP = 23L;
	public static final NamingStrategy X_APPENDING_NAMINGSTRATEGY = new NamingStrategy() {
		@Override
		public String getColumnName(RelationalPersistentProperty property) {
			return NamingStrategy.super.getColumnName(property).concat("x");
		}
	};

	@Test // DATAJDBC-113
	public void simpleEntitiesGetProperlyExtracted() throws SQLException {

		ResultSet rs = mockResultSet(asList("ID", "NAME"), //
				ID_FOR_ENTITY_NOT_REFERENCING_MAP, "alpha");
		rs.next();

		Trivial extracted = createRowMapper(Trivial.class).mapRow(rs, 1);

		assertThat(extracted) //
				.isNotNull() //
				.extracting(e -> e.id, e -> e.name) //
				.containsExactly(ID_FOR_ENTITY_NOT_REFERENCING_MAP, "alpha");
	}

	@Test // DATAJDBC-181
	public void namingStrategyGetsHonored() throws SQLException {

		ResultSet rs = mockResultSet(asList("IDX", "NAMEX"), //
				ID_FOR_ENTITY_NOT_REFERENCING_MAP, "alpha");
		rs.next();

		Trivial extracted = createRowMapper(Trivial.class, X_APPENDING_NAMINGSTRATEGY).mapRow(rs, 1);

		assertThat(extracted) //
				.isNotNull() //
				.extracting(e -> e.id, e -> e.name) //
				.containsExactly(ID_FOR_ENTITY_NOT_REFERENCING_MAP, "alpha");
	}

	@Test // DATAJDBC-181
	public void namingStrategyGetsHonoredForConstructor() throws SQLException {

		ResultSet rs = mockResultSet(asList("IDX", "NAMEX"), //
				ID_FOR_ENTITY_NOT_REFERENCING_MAP, "alpha");
		rs.next();

		TrivialImmutable extracted = createRowMapper(TrivialImmutable.class, X_APPENDING_NAMINGSTRATEGY).mapRow(rs, 1);

		assertThat(extracted) //
				.isNotNull() //
				.extracting(e -> e.id, e -> e.name) //
				.containsExactly(ID_FOR_ENTITY_NOT_REFERENCING_MAP, "alpha");
	}

	@Test // DATAJDBC-427
	public void simpleWithReferenceGetProperlyExtracted() throws SQLException {

<<<<<<< HEAD
		ResultSet rs = mockResultSet(asList("id", "name", "trivial_id"), //
=======
		ResultSet rs = mockResultSet(asList("ID", "NAME", "TRIVIAL_ID"), //
>>>>>>> bc428145
				ID_FOR_ENTITY_NOT_REFERENCING_MAP, "alpha", 100L);
		rs.next();

		WithReference extracted = createRowMapper(WithReference.class).mapRow(rs, 1);

		assertThat(extracted) //
				.isNotNull() //
				.extracting(e -> e.id, e -> e.name, e -> e.trivialId) //
				.containsExactly(ID_FOR_ENTITY_NOT_REFERENCING_MAP, "alpha", AggregateReference.to(100L));
	}

	@Test // DATAJDBC-113
	public void simpleOneToOneGetsProperlyExtracted() throws SQLException {

		ResultSet rs = mockResultSet(asList("ID", "NAME", "CHILD_ID", "CHILD_NAME"), //
				ID_FOR_ENTITY_NOT_REFERENCING_MAP, "alpha", 24L, "beta");
		rs.next();

		OneToOne extracted = createRowMapper(OneToOne.class).mapRow(rs, 1);

		assertThat(extracted) //
				.isNotNull() //
				.extracting(e -> e.id, e -> e.name, e -> e.child.id, e -> e.child.name) //
				.containsExactly(ID_FOR_ENTITY_NOT_REFERENCING_MAP, "alpha", 24L, "beta");
	}

	@Test // DATAJDBC-286
	public void immutableOneToOneGetsProperlyExtracted() throws SQLException {

		ResultSet rs = mockResultSet(asList("ID", "NAME", "CHILD_ID", "CHILD_NAME"), //
				ID_FOR_ENTITY_NOT_REFERENCING_MAP, "alpha", 24L, "beta");
		rs.next();

		OneToOneImmutable extracted = createRowMapper(OneToOneImmutable.class).mapRow(rs, 1);

		assertThat(extracted) //
				.isNotNull() //
				.extracting(e -> e.id, e -> e.name, e -> e.child.id, e -> e.child.name) //
				.containsExactly(ID_FOR_ENTITY_NOT_REFERENCING_MAP, "alpha", 24L, "beta");
	}

	@Test // DATAJDBC-427
	public void immutableWithReferenceGetsProperlyExtracted() throws SQLException {

<<<<<<< HEAD
		ResultSet rs = mockResultSet(asList("id", "name", "trivial_id"), //
=======
		ResultSet rs = mockResultSet(asList("ID", "NAME", "TRIVIAL_ID"), //
>>>>>>> bc428145
				ID_FOR_ENTITY_NOT_REFERENCING_MAP, "alpha", 100L);
		rs.next();

		WithReferenceImmutable extracted = createRowMapper(WithReferenceImmutable.class).mapRow(rs, 1);

		assertThat(extracted) //
				.isNotNull() //
				.extracting(e -> e.id, e -> e.name, e -> e.trivialId) //
				.containsExactly(ID_FOR_ENTITY_NOT_REFERENCING_MAP, "alpha", AggregateReference.to(100L));
	}

	// TODO add additional test for multilevel embeddables
	@Test // DATAJDBC-111
	public void simpleEmbeddedGetsProperlyExtracted() throws SQLException {

		ResultSet rs = mockResultSet(asList("ID", "NAME", "PREFIX_ID", "PREFIX_NAME"), //
				ID_FOR_ENTITY_NOT_REFERENCING_MAP, "alpha", 24L, "beta");
		rs.next();

		EmbeddedEntity extracted = createRowMapper(EmbeddedEntity.class).mapRow(rs, 1);

		assertThat(extracted) //
				.isNotNull() //
				.extracting(e -> e.id, e -> e.name, e -> e.children.id, e -> e.children.name) //
				.containsExactly(ID_FOR_ENTITY_NOT_REFERENCING_MAP, "alpha", 24L, "beta");
	}

	@Test // DATAJDBC-113
	public void collectionReferenceGetsLoadedWithAdditionalSelect() throws SQLException {

		ResultSet rs = mockResultSet(asList("ID", "NAME"), //
				ID_FOR_ENTITY_NOT_REFERENCING_MAP, "alpha");
		rs.next();

		OneToSet extracted = createRowMapper(OneToSet.class).mapRow(rs, 1);

		assertThat(extracted) //
				.isNotNull() //
				.extracting(e -> e.id, e -> e.name, e -> e.children.size()) //
				.containsExactly(ID_FOR_ENTITY_NOT_REFERENCING_MAP, "alpha", 2);
	}

	@Test // DATAJDBC-131
	public void mapReferenceGetsLoadedWithAdditionalSelect() throws SQLException {

		ResultSet rs = mockResultSet(asList("ID", "NAME"), //
				ID_FOR_ENTITY_REFERENCING_MAP, "alpha");
		rs.next();

		OneToMap extracted = createRowMapper(OneToMap.class).mapRow(rs, 1);

		assertThat(extracted) //
				.isNotNull() //
				.extracting(e -> e.id, e -> e.name, e -> e.children.size()) //
				.containsExactly(ID_FOR_ENTITY_REFERENCING_MAP, "alpha", 2);
	}

	@Test // DATAJDBC-130
	public void listReferenceGetsLoadedWithAdditionalSelect() throws SQLException {

		ResultSet rs = mockResultSet(asList("ID", "NAME"), //
				ID_FOR_ENTITY_REFERENCING_LIST, "alpha");
		rs.next();

		OneToMap extracted = createRowMapper(OneToMap.class).mapRow(rs, 1);

		assertThat(extracted) //
				.isNotNull() //
				.extracting(e -> e.id, e -> e.name, e -> e.children.size()) //
				.containsExactly(ID_FOR_ENTITY_REFERENCING_LIST, "alpha", 2);
	}

	@Test // DATAJDBC-252
	public void doesNotTryToSetPropertiesThatAreSetViaConstructor() throws SQLException {

		ResultSet rs = mockResultSet(singletonList("VALUE"), //
				"value-from-resultSet");
		rs.next();

		DontUseSetter extracted = createRowMapper(DontUseSetter.class).mapRow(rs, 1);

		assertThat(extracted.value) //
				.isEqualTo("setThroughConstructor:value-from-resultSet");
	}

	@Test // DATAJDBC-252
	public void handlesMixedProperties() throws SQLException {

		ResultSet rs = mockResultSet(asList("ONE", "TWO", "THREE"), //
				"111", "222", "333");
		rs.next();

		MixedProperties extracted = createRowMapper(MixedProperties.class).mapRow(rs, 1);

		assertThat(extracted) //
				.extracting(e -> e.one, e -> e.two, e -> e.three) //
				.containsSequence("111", "222", "333");
	}

	@Test // DATAJDBC-273
	public void handlesNonSimplePropertyInConstructor() throws SQLException {

		ResultSet rs = mockResultSet(singletonList("ID"), //
				ID_FOR_ENTITY_REFERENCING_LIST);
		rs.next();

		EntityWithListInConstructor extracted = createRowMapper(EntityWithListInConstructor.class).mapRow(rs, 1);

		assertThat(extracted.content).hasSize(2);
	}

	@Test // DATAJDBC-359
	public void chainedEntitiesWithoutId() throws SQLException {

		// @formatter:off
		Fixture<NoIdChain4> fixture = this.<NoIdChain4> buildFixture() //
				// Id of the aggregate root and backreference to it from
				// the various aggregate members.
				.value(4L).inColumns("FOUR", //
						"CHAIN3_NO_ID_CHAIN4", //
						"CHAIN3_CHAIN2_NO_ID_CHAIN4", //
						"CHAIN3_CHAIN2_CHAIN1_NO_ID_CHAIN4", //
						"CHAIN3_CHAIN2_CHAIN1_CHAIN0_NO_ID_CHAIN4") //
				.endUpIn(e -> e.four)
				// values for the different entities
				.value("four_value").inColumns("FOUR_VALUE").endUpIn(e -> e.fourValue) //

				.value("three_value").inColumns("CHAIN3_THREE_VALUE").endUpIn(e -> e.chain3.threeValue) //

				.value("two_value").inColumns("CHAIN3_CHAIN2_TWO_VALUE").endUpIn(e -> e.chain3.chain2.twoValue) //

				.value("one_value").inColumns("CHAIN3_CHAIN2_CHAIN1_ONE_VALUE").endUpIn(e -> e.chain3.chain2.chain1.oneValue) //

				.value("zero_value").inColumns("CHAIN3_CHAIN2_CHAIN1_CHAIN0_ZERO_VALUE")
				.endUpIn(e -> e.chain3.chain2.chain1.chain0.zeroValue) //
				.build();
		// @formatter:on

		ResultSet rs = fixture.resultSet;

		rs.next();

		NoIdChain4 extracted = createRowMapper(NoIdChain4.class).mapRow(rs, 1);

		fixture.assertOn(extracted);
	}

	@Test // DATAJDBC-370
	public void simpleNullableImmutableEmbeddedGetsProperlyExtracted() throws SQLException {

		ResultSet rs = mockResultSet(asList("ID", "VALUE", "NAME"), //
				ID_FOR_ENTITY_NOT_REFERENCING_MAP, "ru'Ha'", "Alfred");
		rs.next();

		WithNullableEmbeddedImmutableValue extracted = createRowMapper(WithNullableEmbeddedImmutableValue.class) //
				.mapRow(rs, 1);

		assertThat(extracted) //
				.isNotNull() //
				.extracting(e -> e.id, e -> e.embeddedImmutableValue) //
				.containsExactly(ID_FOR_ENTITY_NOT_REFERENCING_MAP, new ImmutableValue("ru'Ha'", "Alfred"));
	}

	@Test // DATAJDBC-374
	public void simpleEmptyImmutableEmbeddedGetsProperlyExtracted() throws SQLException {

		ResultSet rs = mockResultSet(asList("ID", "VALUE", "NAME"), //
				ID_FOR_ENTITY_NOT_REFERENCING_MAP, null, null);
		rs.next();

		WithEmptyEmbeddedImmutableValue extracted = createRowMapper(WithEmptyEmbeddedImmutableValue.class).mapRow(rs, 1);

		assertThat(extracted) //
				.isNotNull() //
				.extracting(e -> e.id, e -> e.embeddedImmutableValue) //
				.containsExactly(ID_FOR_ENTITY_NOT_REFERENCING_MAP, new ImmutableValue(null, null));
	}

	@Test // DATAJDBC-370
	public void simplePrimitiveImmutableEmbeddedGetsProperlyExtracted() throws SQLException {

		ResultSet rs = mockResultSet(asList("ID", "VALUE"), //
				ID_FOR_ENTITY_NOT_REFERENCING_MAP, 24);
		rs.next();

		WithEmbeddedPrimitiveImmutableValue extracted = createRowMapper(WithEmbeddedPrimitiveImmutableValue.class)
				.mapRow(rs, 1);

		assertThat(extracted) //
				.isNotNull() //
				.extracting(e -> e.id, e -> e.embeddedImmutablePrimitiveValue) //
				.containsExactly(ID_FOR_ENTITY_NOT_REFERENCING_MAP, new ImmutablePrimitiveValue(24));
	}

	@Test // DATAJDBC-370
	public void simpleImmutableEmbeddedShouldBeNullIfAllOfTheEmbeddableAreNull() throws SQLException {

		ResultSet rs = mockResultSet(asList("ID", "VALUE", "NAME"), //
				ID_FOR_ENTITY_NOT_REFERENCING_MAP, null, null);
		rs.next();

		WithNullableEmbeddedImmutableValue extracted = createRowMapper(WithNullableEmbeddedImmutableValue.class) //
				.mapRow(rs, 1);

		assertThat(extracted) //
				.isNotNull() //
				.extracting(e -> e.id, e -> e.embeddedImmutableValue) //
				.containsExactly(ID_FOR_ENTITY_NOT_REFERENCING_MAP, null);
	}

	@Test // DATAJDBC-370
	public void embeddedShouldBeNullWhenFieldsAreNull() throws SQLException {

		ResultSet rs = mockResultSet(asList("ID", "NAME", "PREFIX_ID", "PREFIX_NAME"), //
				ID_FOR_ENTITY_NOT_REFERENCING_MAP, "alpha", null, null);
		rs.next();

		EmbeddedEntity extracted = createRowMapper(EmbeddedEntity.class).mapRow(rs, 1);

		assertThat(extracted) //
				.isNotNull() //
				.extracting(e -> e.id, e -> e.name, e -> e.children) //
				.containsExactly(ID_FOR_ENTITY_NOT_REFERENCING_MAP, "alpha", null);
	}

	@Test // DATAJDBC-370
	public void embeddedShouldNotBeNullWhenAtLeastOneFieldIsNotNull() throws SQLException {

		ResultSet rs = mockResultSet(asList("ID", "NAME", "PREFIX_ID", "PREFIX_NAME"), //
				ID_FOR_ENTITY_NOT_REFERENCING_MAP, "alpha", 24, null);
		rs.next();

		EmbeddedEntity extracted = createRowMapper(EmbeddedEntity.class).mapRow(rs, 1);

		assertThat(extracted) //
				.isNotNull() //
				.extracting(e -> e.id, e -> e.name, e -> e.children) //
				.containsExactly(ID_FOR_ENTITY_NOT_REFERENCING_MAP, "alpha", new Trivial(24L, null));
	}

	@Test // DATAJDBC-370
	public void primitiveEmbeddedShouldBeNullWhenNoValuePresent() throws SQLException {

		ResultSet rs = mockResultSet(asList("ID", "VALUE"), //
				ID_FOR_ENTITY_NOT_REFERENCING_MAP, null);
		rs.next();

		WithEmbeddedPrimitiveImmutableValue extracted = createRowMapper(WithEmbeddedPrimitiveImmutableValue.class)
				.mapRow(rs, 1);

		assertThat(extracted) //
				.isNotNull() //
				.extracting(e -> e.id, e -> e.embeddedImmutablePrimitiveValue) //
				.containsExactly(ID_FOR_ENTITY_NOT_REFERENCING_MAP, null);
	}

	@Test // DATAJDBC-370
	public void deepNestedEmbeddable() throws SQLException {

		ResultSet rs = mockResultSet(asList("ID", "LEVEL0", "LEVEL1_VALUE", "LEVEL1_LEVEL2_VALUE", "LEVEL1_LEVEL2_NAME"), //
				ID_FOR_ENTITY_NOT_REFERENCING_MAP, "0", "1", "2", "Rumpelstilzchen");
		rs.next();

		WithDeepNestedEmbeddable extracted = createRowMapper(WithDeepNestedEmbeddable.class).mapRow(rs, 1);

		assertThat(extracted) //
				.isNotNull() //
				.extracting(e -> e.id, e -> extracted.level0, e -> e.level1.value, e -> e.level1.level2.value) //
				.containsExactly(ID_FOR_ENTITY_NOT_REFERENCING_MAP, "0", "1", "2");
	}

	@Test // DATAJDBC-341
	public void missingValueForObjectGetsMappedToZero() throws SQLException {

		ResultSet rs = mockResultSet(singletonList("id"), //
				ID_FOR_ENTITY_NOT_REFERENCING_MAP);
		rs.next();
		Trivial extracted = createRowMapper(Trivial.class).mapRow(rs, 1);

		assertThat(extracted) //
				.isNotNull() //
				.extracting(e -> e.id, e -> e.name) //
				.containsExactly(ID_FOR_ENTITY_NOT_REFERENCING_MAP, null);

	}

	@Test // DATAJDBC-341
	public void missingValueForConstructorArgCausesException() throws SQLException {

		ResultSet rs = mockResultSet(singletonList("id"), //
				ID_FOR_ENTITY_NOT_REFERENCING_MAP);
		rs.next();

		TrivialImmutable trivialImmutable = createRowMapper(TrivialImmutable.class).mapRow(rs, 1);

		assertThat(trivialImmutable.id).isEqualTo(23L);
		assertThat(trivialImmutable.name).isNull();
	}

	@Test // DATAJDBC-341
	public void missingColumnForPrimitiveGetsMappedToZero() throws SQLException {

		ResultSet rs = mockResultSet(singletonList("id"), //
				ID_FOR_ENTITY_NOT_REFERENCING_MAP);
		rs.next();
		TrivialMapPropertiesToNullIfNotNeeded extracted = createRowMapper(TrivialMapPropertiesToNullIfNotNeeded.class)
				.mapRow(rs, 1);

		assertThat(extracted) //
				.isNotNull() //
				.extracting(e -> e.id, e -> e.age) //
				.containsExactly(ID_FOR_ENTITY_NOT_REFERENCING_MAP, 0);

	}

	@Test // DATAJDBC-341
	public void columnNamesAreCaseInsensitive() throws SQLException {

		ResultSet rs = mockResultSet(asList("id", "name"), //
				ID_FOR_ENTITY_NOT_REFERENCING_MAP, "alpha");
		rs.next();

		Trivial extracted = createRowMapper(Trivial.class).mapRow(rs, 1);

		assertThat(extracted) //
				.isNotNull() //
				.extracting(e -> e.id, e -> e.name) //
				.containsExactly(ID_FOR_ENTITY_NOT_REFERENCING_MAP, "alpha");
	}

	@Test // DATAJDBC-341
	public void immutableEmbeddedWithAllColumnsMissingShouldBeNull() throws SQLException {

		ResultSet rs = mockResultSet(asList("ID"), //
				ID_FOR_ENTITY_NOT_REFERENCING_MAP);
		rs.next();

		WithNullableEmbeddedImmutableValue extracted = createRowMapper(WithNullableEmbeddedImmutableValue.class) //
				.mapRow(rs, 1);

		assertThat(extracted) //
				.isNotNull() //
				.extracting(e -> e.id, e -> e.embeddedImmutableValue) //
				.containsExactly(ID_FOR_ENTITY_NOT_REFERENCING_MAP, null);
	}

	@Test // DATAJDBC-341
	public void immutableEmbeddedWithSomeColumnsMissingShouldNotBeEmpty() throws SQLException {

		ResultSet rs = mockResultSet(asList("ID", "VALUE"), //
				ID_FOR_ENTITY_NOT_REFERENCING_MAP, "some value");
		rs.next();

		WithNullableEmbeddedImmutableValue result = createRowMapper(WithNullableEmbeddedImmutableValue.class).mapRow(rs, 1);

		assertThat(result.embeddedImmutableValue).isNotNull();
	}

	@Test // DATAJDBC-341
	public void immutableEmbeddedWithSomeColumnsMissingAndSomeNullShouldBeNull() throws SQLException {

		ResultSet rs = mockResultSet(asList("ID", "VALUE"), //
				ID_FOR_ENTITY_NOT_REFERENCING_MAP, null);
		rs.next();

		WithNullableEmbeddedImmutableValue extracted = createRowMapper(WithNullableEmbeddedImmutableValue.class) //
				.mapRow(rs, 1);

		assertThat(extracted) //
				.isNotNull() //
				.extracting(e -> e.id, e -> e.embeddedImmutableValue) //
				.containsExactly(ID_FOR_ENTITY_NOT_REFERENCING_MAP, null);
	}

	@Test // DATAJDBC-341
	public void embeddedShouldBeNullWhenAllFieldsAreMissing() throws SQLException {

		ResultSet rs = mockResultSet(asList("ID", "NAME"), //
				ID_FOR_ENTITY_NOT_REFERENCING_MAP, "alpha");
		rs.next();

		EmbeddedEntity extracted = createRowMapper(EmbeddedEntity.class).mapRow(rs, 1);

		assertThat(extracted) //
				.isNotNull() //
				.extracting(e -> e.id, e -> e.name, e -> e.children) //
				.containsExactly(ID_FOR_ENTITY_NOT_REFERENCING_MAP, "alpha", null);
	}

	@Test // DATAJDBC-341
	public void missingColumnsInEmbeddedShouldBeUnset() throws SQLException {

		ResultSet rs = mockResultSet(asList("ID", "NAME", "PREFIX_ID"), //
				ID_FOR_ENTITY_NOT_REFERENCING_MAP, "alpha", 24);
		rs.next();

		EmbeddedEntity extracted = createRowMapper(EmbeddedEntity.class).mapRow(rs, 1);

		assertThat(extracted) //
				.isNotNull() //
				.extracting(e -> e.id, e -> e.name, e -> e.children) //
				.containsExactly(ID_FOR_ENTITY_NOT_REFERENCING_MAP, "alpha", new Trivial(24L, null));
	}

	@Test // DATAJDBC-341
	public void primitiveEmbeddedShouldBeNullWhenAllColumnsAreMissing() throws SQLException {

		ResultSet rs = mockResultSet(asList("ID"), //
				ID_FOR_ENTITY_NOT_REFERENCING_MAP);
		rs.next();

		WithEmbeddedPrimitiveImmutableValue extracted = createRowMapper(WithEmbeddedPrimitiveImmutableValue.class)
				.mapRow(rs, 1);

		assertThat(extracted) //
				.isNotNull() //
				.extracting(e -> e.id, e -> e.embeddedImmutablePrimitiveValue) //
				.containsExactly(ID_FOR_ENTITY_NOT_REFERENCING_MAP, null);
	}

	@Test // DATAJDBC-341
	public void oneToOneWithMissingColumnResultsInNullProperty() throws SQLException {

		ResultSet rs = mockResultSet(asList("ID", "NAME", "CHILD_ID"), //
				ID_FOR_ENTITY_NOT_REFERENCING_MAP, "alpha", 24L);
		rs.next();

		OneToOne extracted = createRowMapper(OneToOne.class).mapRow(rs, 1);

		assertThat(extracted) //
				.isNotNull() //
				.extracting(e -> e.id, e -> e.name, e -> e.child.id, e -> e.child.name) //
				.containsExactly(ID_FOR_ENTITY_NOT_REFERENCING_MAP, "alpha", 24L, null);
	}

	@Test // DATAJDBC-341
	public void oneToOneWithMissingIdColumnResultsInNullProperty() throws SQLException {

		ResultSet rs = mockResultSet(asList("ID", "NAME", "CHILD_NAME"), //
				ID_FOR_ENTITY_NOT_REFERENCING_MAP, "alpha", "Alfred");
		rs.next();

		OneToOne extracted = createRowMapper(OneToOne.class).mapRow(rs, 1);

		assertThat(extracted.child).isNull();
	}

	@Test // DATAJDBC-341
	public void immutableOneToOneWithIdMissingColumnResultsInNullReference() throws SQLException {

		ResultSet rs = mockResultSet(asList("ID", "NAME", "CHILD_NAME"), //
				ID_FOR_ENTITY_NOT_REFERENCING_MAP, "alpha", "Alfred");
		rs.next();

		OneToOneImmutable result = createRowMapper(OneToOneImmutable.class).mapRow(rs, 1);

		assertThat(result.id).isEqualTo(23);
		assertThat(result.name).isEqualTo("alpha");
		assertThat(result.child).isNull();
	}

	@Test // DATAJDBC-508
	public void materializesObjectWithAtValue() throws SQLException {

		ResultSet rs = mockResultSet(asList("ID", "FIRST_NAME"), //
				123L, "Hello World");
		rs.next();

		WithAtValue result = createRowMapper(WithAtValue.class).mapRow(rs, 1);

		assertThat(result.getId()).isEqualTo(123L);
		assertThat(result.getComputed()).isEqualTo("Hello World");
	}

	// Model classes to be used in tests

	@With
	@RequiredArgsConstructor
	static class TrivialImmutable {

		@Id private final Long id;
		private final String name;
	}

	@EqualsAndHashCode
	@NoArgsConstructor
	@AllArgsConstructor
	@Getter
	static class Trivial {

		@Id Long id;
		String name;
	}

	@EqualsAndHashCode
	@NoArgsConstructor
	@AllArgsConstructor
	@Getter
<<<<<<< HEAD
=======
	static class TrivialMapPropertiesToNullIfNotNeeded {

		@Id Long id;
		int age;
		String phone;
		Boolean isSupreme;
		long referenceToCustomer;
	}

	@EqualsAndHashCode
	@NoArgsConstructor
	@AllArgsConstructor
	@Getter
>>>>>>> bc428145
	static class WithReference {

		@Id Long id;
		String name;
		AggregateReference<Trivial, Long> trivialId;
	}

<<<<<<< HEAD
	@Wither
=======
	@With
>>>>>>> bc428145
	@RequiredArgsConstructor
	static class WithReferenceImmutable {

		@Id private final Long id;
		private final String name;
		private final AggregateReference<TrivialImmutable, Long> trivialId;
	}

	static class OneToOne {

		@Id Long id;
		String name;
		Trivial child;
	}

	@With
	@RequiredArgsConstructor
	static class OneToOneImmutable {

		private final @Id Long id;
		private final String name;
		private final TrivialImmutable child;
	}

	static class OneToSet {

		@Id Long id;
		String name;
		Set<Trivial> children;
	}

	static class OneToMap {

		@Id Long id;
		String name;
		Map<String, Trivial> children;
	}

	static class OneToList {

		@Id Long id;
		String name;
		List<Trivial> children;
	}

	static class EmbeddedEntity {

		@Id Long id;
		String name;
		@Embedded(onEmpty = OnEmpty.USE_NULL, prefix = "prefix_") Trivial children;
	}

	private static class DontUseSetter {
		String value;

		DontUseSetter(@Param("value") String value) {
			this.value = "setThroughConstructor:" + value;
		}
	}

	static class MixedProperties {

		final String one;
		String two;
		final String three;

		@PersistenceConstructor
		MixedProperties(String one) {
			this.one = one;
			this.three = "unset";
		}

		private MixedProperties(String one, String two, String three) {

			this.one = one;
			this.two = two;
			this.three = three;
		}

		MixedProperties withThree(String three) {
			return new MixedProperties(one, two, three);
		}
	}

	@AllArgsConstructor
	static class EntityWithListInConstructor {

		@Id final Long id;

		final List<Trivial> content;
	}

	static class NoIdChain0 {
		String zeroValue;
	}

	static class NoIdChain1 {
		String oneValue;
		NoIdChain0 chain0;
	}

	static class NoIdChain2 {
		String twoValue;
		NoIdChain1 chain1;
	}

	static class NoIdChain3 {
		String threeValue;
		NoIdChain2 chain2;
	}

	static class NoIdChain4 {
		@Id Long four;
		String fourValue;
		NoIdChain3 chain3;
	}

	static class WithNullableEmbeddedImmutableValue {

		@Id Long id;
		@Embedded(onEmpty = OnEmpty.USE_NULL) ImmutableValue embeddedImmutableValue;
	}

	static class WithEmptyEmbeddedImmutableValue {

		@Id Long id;
		@Embedded.Empty ImmutableValue embeddedImmutableValue;
	}

	static class WithEmbeddedPrimitiveImmutableValue {

		@Id Long id;
		@Embedded.Nullable ImmutablePrimitiveValue embeddedImmutablePrimitiveValue;
	}

	@Value
	static class ImmutableValue {
		Object value;
		String name;
	}

	@Value
	static class ImmutablePrimitiveValue {
		int value;
	}

	static class WithDeepNestedEmbeddable {

		@Id Long id;
		String level0;
		@Embedded(onEmpty = OnEmpty.USE_NULL, prefix = "level1_") EmbeddedWithEmbedded level1;
	}

	static class EmbeddedWithEmbedded {

		Object value;
		@Embedded(onEmpty = OnEmpty.USE_NULL, prefix = "level2_") ImmutableValue level2;
	}

	// Infrastructure for assertions and constructing mocks

	private <T> FixtureBuilder<T> buildFixture() {
		return new FixtureBuilder<>();
	}

	private <T> EntityRowMapper<T> createRowMapper(Class<T> type) {
		return createRowMapper(type, NamingStrategy.INSTANCE);
	}

	@SuppressWarnings("unchecked")
	private <T> EntityRowMapper<T> createRowMapper(Class<T> type, NamingStrategy namingStrategy) {

		RelationalMappingContext context = new JdbcMappingContext(namingStrategy);

		DataAccessStrategy accessStrategy = mock(DataAccessStrategy.class);

		// the ID of the entity is used to determine what kind of ResultSet is needed for subsequent selects.
		Set<Trivial> trivials = Stream.of(new Trivial(1L, "one"), //
				new Trivial(2L, "two")) //
				.collect(Collectors.toSet());

		Set<Map.Entry<Integer, Trivial>> simpleEntriesWithInts = trivials.stream()
				.collect(Collectors.toMap(it -> it.getId().intValue(), Function.identity())).entrySet();
		Set<Map.Entry<String, Trivial>> simpleEntriesWithStringKeys = trivials.stream()
				.collect(Collectors.toMap(Trivial::getName, Function.identity())).entrySet();

		doReturn(trivials).when(accessStrategy).findAllByPath(identifierOfValue(ID_FOR_ENTITY_NOT_REFERENCING_MAP),
				any(PersistentPropertyPath.class));

		doReturn(simpleEntriesWithStringKeys).when(accessStrategy)
				.findAllByPath(identifierOfValue(ID_FOR_ENTITY_REFERENCING_MAP), any(PersistentPropertyPath.class));

		doReturn(simpleEntriesWithInts).when(accessStrategy)
				.findAllByPath(identifierOfValue(ID_FOR_ENTITY_REFERENCING_LIST), any(PersistentPropertyPath.class));

		doReturn(trivials).when(accessStrategy).findAllByPath(identifierOfValue(ID_FOR_ENTITY_NOT_REFERENCING_MAP),
				any(PersistentPropertyPath.class));

		doReturn(simpleEntriesWithStringKeys).when(accessStrategy)
				.findAllByPath(identifierOfValue(ID_FOR_ENTITY_REFERENCING_MAP), any(PersistentPropertyPath.class));

		doReturn(simpleEntriesWithInts).when(accessStrategy)
				.findAllByPath(identifierOfValue(ID_FOR_ENTITY_REFERENCING_LIST), any(PersistentPropertyPath.class));

		BasicJdbcConverter converter = new BasicJdbcConverter(context, accessStrategy, new JdbcCustomConversions(),
				JdbcTypeFactory.unsupported(), IdentifierProcessing.ANSI);

		return new EntityRowMapper<>( //
				(RelationalPersistentEntity<T>) context.getRequiredPersistentEntity(type), //
				converter //
		);
	}

	private Identifier identifierOfValue(long value) {
		return ArgumentMatchers.argThat(argument -> argument.toMap().containsValue(value));
	}

	private static ResultSet mockResultSet(List<String> columns, Object... values) {

		Assert.isTrue( //
				values.length % columns.size() == 0, //
				String //
						.format( //
								"Number of values [%d] must be a multiple of the number of columns [%d]", //
								values.length, //
								columns.size() //
						) //
		);

		List<Map<String, Object>> result = convertValues(columns, values);

		return mock(ResultSet.class, new ResultSetAnswer(columns, result));
	}

	private static List<Map<String, Object>> convertValues(List<String> columns, Object[] values) {

		List<Map<String, Object>> result = new ArrayList<>();

		int index = 0;
		while (index < values.length) {

			Map<String, Object> row = new LinkedCaseInsensitiveMap<>();
			result.add(row);
			for (String column : columns) {

				row.put(column, values[index]);
				index++;
			}
		}
		return result;
	}

	private static class ResultSetAnswer implements Answer<Object> {

		private List<String> names;
		private final List<Map<String, Object>> values;
		private int index = -1;

		public ResultSetAnswer(List<String> names, List<Map<String, Object>> values) {

			this.names = names;
			this.values = values;
		}

		@Override
		public Object answer(InvocationOnMock invocation) throws Throwable {

			switch (invocation.getMethod().getName()) {
				case "next":
					return next();
				case "getObject":

					Object argument = invocation.getArgument(0);
					String name = argument instanceof Integer ? names.get(((Integer) argument) - 1) : (String) argument;
					return getObject(name);
				case "isAfterLast":
					return isAfterLast();
				case "isBeforeFirst":
					return isBeforeFirst();
				case "getRow":
					return isAfterLast() || isBeforeFirst() ? 0 : index + 1;
				case "toString":
					return this.toString();
				case "findColumn":
					return isThereAColumnNamed(invocation.getArgument(0));
				case "getMetaData":
					ResultSetMetaData metaData = new MockedMetaData();
					return metaData;
				default:
					throw new OperationNotSupportedException(invocation.getMethod().getName());
			}
		}

		private int isThereAColumnNamed(String name) {

			Optional<Map<String, Object>> first = values.stream().filter(s -> s.equals(name)).findFirst();
			return (first.isPresent()) ? 1 : 0;
		}

		private boolean isAfterLast() {
			return index >= values.size() && !values.isEmpty();
		}

		private boolean isBeforeFirst() {
			return index < 0 && !values.isEmpty();
		}

		private Object getObject(String column) throws SQLException {

			Map<String, Object> rowMap = values.get(index);

			if (!rowMap.containsKey(column)) {
				throw new SQLException(String.format("Trying to access a column (%s) that does not exist", column));
			}

			return rowMap.get(column);
		}

		private boolean next() {

			index++;
			return index < values.size();
		}

		private class MockedMetaData implements ResultSetMetaData {
			@Override
			public int getColumnCount() throws SQLException {
				return values.get(index).size();
			}

			@Override
			public boolean isAutoIncrement(int i) throws SQLException {
				return false;
			}

			@Override
			public boolean isCaseSensitive(int i) throws SQLException {
				return false;
			}

			@Override
			public boolean isSearchable(int i) throws SQLException {
				return false;
			}

			@Override
			public boolean isCurrency(int i) throws SQLException {
				return false;
			}

			@Override
			public int isNullable(int i) throws SQLException {
				return 0;
			}

			@Override
			public boolean isSigned(int i) throws SQLException {
				return false;
			}

			@Override
			public int getColumnDisplaySize(int i) throws SQLException {
				return 0;
			}

			@Override
			public String getColumnLabel(int i) throws SQLException {
				return names.get(i - 1);
			}

			@Override
			public String getColumnName(int i) throws SQLException {
				return null;
			}

			@Override
			public String getSchemaName(int i) throws SQLException {
				return null;
			}

			@Override
			public int getPrecision(int i) throws SQLException {
				return 0;
			}

			@Override
			public int getScale(int i) throws SQLException {
				return 0;
			}

			@Override
			public String getTableName(int i) throws SQLException {
				return null;
			}

			@Override
			public String getCatalogName(int i) throws SQLException {
				return null;
			}

			@Override
			public int getColumnType(int i) throws SQLException {
				return 0;
			}

			@Override
			public String getColumnTypeName(int i) throws SQLException {
				return null;
			}

			@Override
			public boolean isReadOnly(int i) throws SQLException {
				return false;
			}

			@Override
			public boolean isWritable(int i) throws SQLException {
				return false;
			}

			@Override
			public boolean isDefinitelyWritable(int i) throws SQLException {
				return false;
			}

			@Override
			public String getColumnClassName(int i) throws SQLException {
				return null;
			}

			@Override
			public <T> T unwrap(Class<T> aClass) throws SQLException {
				return null;
			}

			@Override
			public boolean isWrapperFor(Class<?> aClass) throws SQLException {
				return false;
			}
		}
	}

	private interface SetValue<T> {
		SetColumns<T> value(Object value);

		Fixture<T> build();
	}

	private interface SetColumns<T> {

		SetExpectation<T> inColumns(String... columns);
	}

	private interface SetExpectation<T> {
		SetValue<T> endUpIn(Function<T, Object> extractor);
	}

	private static class FixtureBuilder<T> implements SetValue<T>, SetColumns<T>, SetExpectation<T> {

		private List<Object> values = new ArrayList<>();
		private List<String> columns = new ArrayList<>();
		private String explainingColumn;
		private List<Expectation<T>> expectations = new ArrayList<>();

		@Override
		public SetColumns<T> value(Object value) {

			values.add(value);

			return this;
		}

		@Override
		public SetExpectation<T> inColumns(String... columns) {

			boolean isFirst = true;
			for (String column : columns) {

				// if more than one column is mentioned, we need to copy the value for all but the first column;
				if (!isFirst) {

					values.add(values.get(values.size() - 1));
				} else {

					explainingColumn = column;
					isFirst = false;
				}

				this.columns.add(column);
			}

			return this;
		}

		@Override
		public Fixture<T> build() {

			return new Fixture<>(mockResultSet(columns, values.toArray()), expectations);
		}

		@Override
		public SetValue<T> endUpIn(Function<T, Object> extractor) {

			expectations.add(new Expectation<T>(extractor, values.get(values.size() - 1), explainingColumn));
			return this;
		}
	}

	@AllArgsConstructor
	private static class Fixture<T> {

		final ResultSet resultSet;
		final List<Expectation<T>> expectations;

		public void assertOn(T result) {

			SoftAssertions.assertSoftly(softly -> {
				expectations.forEach(expectation -> {

					softly.assertThat(expectation.extractor.apply(result)).describedAs("From column: " + expectation.sourceColumn)
							.isEqualTo(expectation.expectedValue);
				});

			});
		}
	}

	@AllArgsConstructor
	private static class Expectation<T> {

		final Function<T, Object> extractor;
		final Object expectedValue;
		final String sourceColumn;
	}

	@Getter
	private static class WithAtValue {

		@Id private final Long id;
		private final @Transient String computed;

		public WithAtValue(Long id,
				@org.springframework.beans.factory.annotation.Value("#root.first_name") String computed) {
			this.id = id;
			this.computed = computed;
		}
	}
}<|MERGE_RESOLUTION|>--- conflicted
+++ resolved
@@ -1,9 +1,5 @@
 /*
-<<<<<<< HEAD
- * Copyright 2017-2020 the original author or authors.
-=======
  * Copyright 2017-2021 the original author or authors.
->>>>>>> bc428145
  *
  * Licensed under the Apache License, Version 2.0 (the "License");
  * you may not use this file except in compliance with the License.
@@ -52,12 +48,10 @@
 import org.mockito.ArgumentMatchers;
 import org.mockito.invocation.InvocationOnMock;
 import org.mockito.stubbing.Answer;
+
 import org.springframework.data.annotation.Id;
 import org.springframework.data.annotation.PersistenceConstructor;
-<<<<<<< HEAD
-=======
 import org.springframework.data.annotation.Transient;
->>>>>>> bc428145
 import org.springframework.data.jdbc.core.mapping.AggregateReference;
 import org.springframework.data.jdbc.core.mapping.JdbcMappingContext;
 import org.springframework.data.mapping.PersistentPropertyPath;
@@ -142,11 +136,7 @@
 	@Test // DATAJDBC-427
 	public void simpleWithReferenceGetProperlyExtracted() throws SQLException {
 
-<<<<<<< HEAD
-		ResultSet rs = mockResultSet(asList("id", "name", "trivial_id"), //
-=======
 		ResultSet rs = mockResultSet(asList("ID", "NAME", "TRIVIAL_ID"), //
->>>>>>> bc428145
 				ID_FOR_ENTITY_NOT_REFERENCING_MAP, "alpha", 100L);
 		rs.next();
 
@@ -191,11 +181,7 @@
 	@Test // DATAJDBC-427
 	public void immutableWithReferenceGetsProperlyExtracted() throws SQLException {
 
-<<<<<<< HEAD
-		ResultSet rs = mockResultSet(asList("id", "name", "trivial_id"), //
-=======
 		ResultSet rs = mockResultSet(asList("ID", "NAME", "TRIVIAL_ID"), //
->>>>>>> bc428145
 				ID_FOR_ENTITY_NOT_REFERENCING_MAP, "alpha", 100L);
 		rs.next();
 
@@ -694,8 +680,6 @@
 	@NoArgsConstructor
 	@AllArgsConstructor
 	@Getter
-<<<<<<< HEAD
-=======
 	static class TrivialMapPropertiesToNullIfNotNeeded {
 
 		@Id Long id;
@@ -709,7 +693,6 @@
 	@NoArgsConstructor
 	@AllArgsConstructor
 	@Getter
->>>>>>> bc428145
 	static class WithReference {
 
 		@Id Long id;
@@ -717,11 +700,7 @@
 		AggregateReference<Trivial, Long> trivialId;
 	}
 
-<<<<<<< HEAD
-	@Wither
-=======
 	@With
->>>>>>> bc428145
 	@RequiredArgsConstructor
 	static class WithReferenceImmutable {
 
