def p = [:]
node {
    checkout scm
    p = readProperties interpolate: true, file: 'ci/pipeline.properties'
}

pipeline {
	agent none

	triggers {
		pollSCM 'H/10 * * * *'
<<<<<<< HEAD
		upstream(upstreamProjects: "spring-data-commons/2.2.x", threshold: hudson.model.Result.SUCCESS)
=======
		upstream(upstreamProjects: "spring-data-commons/2.5.x", threshold: hudson.model.Result.SUCCESS)
>>>>>>> bc428145
	}

	options {
		disableConcurrentBuilds()
		buildDiscarder(logRotator(numToKeepStr: '14'))
	}

	stages {
		stage("test: baseline (main)") {
			when {
				anyOf {
<<<<<<< HEAD
					branch '1.1.x'
=======
					branch '2.2.x'
					not { triggeredBy 'UpstreamCause' }
				}
			}
			agent {
				label 'data'
			}
			options { timeout(time: 30, unit: 'MINUTES') }

			environment {
				DOCKER_HUB = credentials("${p['docker.credentials']}")
				ARTIFACTORY = credentials("${p['artifactory.credentials']}")
			}

			steps {
				script {
					docker.withRegistry(p['docker.registry'], p['docker.credentials']) {
						docker.image(p['docker.java.main.image']).inside(p['docker.java.inside.docker']) {
							sh "docker login --username ${DOCKER_HUB_USR} --password ${DOCKER_HUB_PSW}"
							sh "PROFILE=ci,all-dbs ci/test.sh"
							sh "ci/clean.sh"
						}
					}
				}
			}
		}

		stage("Test other configurations") {
			when {
				allOf {
					branch '2.2.x'
>>>>>>> bc428145
					not { triggeredBy 'UpstreamCause' }
				}
			}
			parallel {
				stage("test: baseline (next)") {
					agent {
						label 'data'
					}
					options { timeout(time: 30, unit: 'MINUTES') }

					environment {
						DOCKER_HUB = credentials("${p['docker.credentials']}")
						ARTIFACTORY = credentials("${p['artifactory.credentials']}")
					}

					steps {
						script {
							docker.withRegistry(p['docker.registry'], p['docker.credentials']) {
								docker.image(p['docker.java.11.image']).inside(p['docker.java.inside.docker']) {
									sh "docker login --username ${DOCKER_HUB_USR} --password ${DOCKER_HUB_PSW}"
									sh "PROFILE=ci ci/test.sh"
									sh "ci/clean.sh"
								}
							}
						}
					}
				}

				stage("test: baseline (LTS)") {
					agent {
						label 'data'
					}
					options { timeout(time: 30, unit: 'MINUTES') }

					environment {
						DOCKER_HUB = credentials("${p['docker.credentials']}")
						ARTIFACTORY = credentials("${p['artifactory.credentials']}")
					}

					steps {
<<<<<<< HEAD
						sh 'mkdir -p /tmp/jenkins-home'
						sh 'chown -R 1001:1001 .'
						sh 'MAVEN_OPTS="-Duser.name=jenkins -Duser.home=/tmp/jenkins-home" ./mvnw -Pci,all-dbs clean dependency:list test -Dsort -U -B'
						sh 'chown -R 1001:1001 .'
=======
						script {
							docker.withRegistry(p['docker.registry'], p['docker.credentials']) {
								docker.image(p['docker.java.lts.image']).inside(p['docker.java.inside.docker']) {
									sh "docker login --username ${DOCKER_HUB_USR} --password ${DOCKER_HUB_PSW}"
									sh "PROFILE=ci ci/test.sh"
									sh "ci/clean.sh"
								}
							}
						}
>>>>>>> bc428145
					}
				}
			}
		}

		stage('Release to artifactory') {
			when {
				anyOf {
<<<<<<< HEAD
					branch '1.1.x'
=======
					branch '2.2.x'
>>>>>>> bc428145
					not { triggeredBy 'UpstreamCause' }
				}
			}
			agent {
<<<<<<< HEAD
				docker {
					image 'adoptopenjdk/openjdk8:latest'
					label 'data'
					args '-v $HOME/.m2:/tmp/jenkins-home/.m2'
				}
=======
				label 'data'
>>>>>>> bc428145
			}
			options { timeout(time: 20, unit: 'MINUTES') }

			environment {
				ARTIFACTORY = credentials("${p['artifactory.credentials']}")
			}

			steps {
<<<<<<< HEAD
				sh 'mkdir -p /tmp/jenkins-home'
				sh 'MAVEN_OPTS="-Duser.name=jenkins -Duser.home=/tmp/jenkins-home" ./mvnw -Pci,artifactory ' +
						'-Dartifactory.server=https://repo.spring.io ' +
						"-Dartifactory.username=${ARTIFACTORY_USR} " +
						"-Dartifactory.password=${ARTIFACTORY_PSW} " +
						"-Dartifactory.staging-repository=libs-snapshot-local " +
						"-Dartifactory.build-name=spring-data-jdbc " +
						"-Dartifactory.build-number=${BUILD_NUMBER} " +
						'-Dmaven.test.skip=true clean deploy -U -B'
			}
		}
		stage('Publish documentation') {
			when {
				branch '1.1.x'
			}
			agent {
				docker {
					image 'adoptopenjdk/openjdk8:latest'
					label 'data'
					args '-v $HOME/.m2:/tmp/jenkins-home/.m2'
				}
			}
			options { timeout(time: 20, unit: 'MINUTES') }

			environment {
				ARTIFACTORY = credentials('02bd1690-b54f-4c9f-819d-a77cb7a9822c')
			}

			steps {
				sh 'mkdir -p /tmp/jenkins-home'
				sh 'MAVEN_OPTS="-Duser.name=jenkins -Duser.home=/tmp/jenkins-home" ./mvnw -Pci,distribute ' +
						'-Dartifactory.server=https://repo.spring.io ' +
						"-Dartifactory.username=${ARTIFACTORY_USR} " +
						"-Dartifactory.password=${ARTIFACTORY_PSW} " +
						"-Dartifactory.distribution-repository=temp-private-local " +
						'-Dmaven.test.skip=true clean deploy -U -B'
			}
=======
				script {
					docker.withRegistry(p['docker.registry'], p['docker.credentials']) {
						docker.image(p['docker.java.main.image']).inside(p['docker.java.inside.basic']) {
							sh 'MAVEN_OPTS="-Duser.name=jenkins -Duser.home=/tmp/jenkins-home" ./mvnw -s settings.xml -Pci,artifactory -Dmaven.repo.local=/tmp/jenkins-home/.m2/spring-data-jdbc-non-root ' +
								'-Dartifactory.server=https://repo.spring.io ' +
								"-Dartifactory.username=${ARTIFACTORY_USR} " +
								"-Dartifactory.password=${ARTIFACTORY_PSW} " +
								"-Dartifactory.staging-repository=libs-snapshot-local " +
								"-Dartifactory.build-name=spring-data-jdbc " +
								"-Dartifactory.build-number=${BUILD_NUMBER} " +
								'-Dmaven.test.skip=true clean deploy -U -B'
						}
					}
				}
			}
>>>>>>> bc428145
		}
	}

	post {
		changed {
			script {
				slackSend(
						color: (currentBuild.currentResult == 'SUCCESS') ? 'good' : 'danger',
						channel: '#spring-data-dev',
						message: "${currentBuild.fullDisplayName} - `${currentBuild.currentResult}`\n${env.BUILD_URL}")
				emailext(
						subject: "[${currentBuild.fullDisplayName}] ${currentBuild.currentResult}",
						mimeType: 'text/html',
						recipientProviders: [[$class: 'CulpritsRecipientProvider'], [$class: 'RequesterRecipientProvider']],
						body: "<a href=\"${env.BUILD_URL}\">${currentBuild.fullDisplayName} is reported as ${currentBuild.currentResult}</a>")
			}
		}
	}
}<|MERGE_RESOLUTION|>--- conflicted
+++ resolved
@@ -9,11 +9,7 @@
 
 	triggers {
 		pollSCM 'H/10 * * * *'
-<<<<<<< HEAD
-		upstream(upstreamProjects: "spring-data-commons/2.2.x", threshold: hudson.model.Result.SUCCESS)
-=======
 		upstream(upstreamProjects: "spring-data-commons/2.5.x", threshold: hudson.model.Result.SUCCESS)
->>>>>>> bc428145
 	}
 
 	options {
@@ -25,9 +21,6 @@
 		stage("test: baseline (main)") {
 			when {
 				anyOf {
-<<<<<<< HEAD
-					branch '1.1.x'
-=======
 					branch '2.2.x'
 					not { triggeredBy 'UpstreamCause' }
 				}
@@ -59,7 +52,6 @@
 			when {
 				allOf {
 					branch '2.2.x'
->>>>>>> bc428145
 					not { triggeredBy 'UpstreamCause' }
 				}
 			}
@@ -100,12 +92,6 @@
 					}
 
 					steps {
-<<<<<<< HEAD
-						sh 'mkdir -p /tmp/jenkins-home'
-						sh 'chown -R 1001:1001 .'
-						sh 'MAVEN_OPTS="-Duser.name=jenkins -Duser.home=/tmp/jenkins-home" ./mvnw -Pci,all-dbs clean dependency:list test -Dsort -U -B'
-						sh 'chown -R 1001:1001 .'
-=======
 						script {
 							docker.withRegistry(p['docker.registry'], p['docker.credentials']) {
 								docker.image(p['docker.java.lts.image']).inside(p['docker.java.inside.docker']) {
@@ -115,7 +101,6 @@
 								}
 							}
 						}
->>>>>>> bc428145
 					}
 				}
 			}
@@ -124,24 +109,12 @@
 		stage('Release to artifactory') {
 			when {
 				anyOf {
-<<<<<<< HEAD
-					branch '1.1.x'
-=======
 					branch '2.2.x'
->>>>>>> bc428145
 					not { triggeredBy 'UpstreamCause' }
 				}
 			}
 			agent {
-<<<<<<< HEAD
-				docker {
-					image 'adoptopenjdk/openjdk8:latest'
-					label 'data'
-					args '-v $HOME/.m2:/tmp/jenkins-home/.m2'
-				}
-=======
 				label 'data'
->>>>>>> bc428145
 			}
 			options { timeout(time: 20, unit: 'MINUTES') }
 
@@ -150,45 +123,6 @@
 			}
 
 			steps {
-<<<<<<< HEAD
-				sh 'mkdir -p /tmp/jenkins-home'
-				sh 'MAVEN_OPTS="-Duser.name=jenkins -Duser.home=/tmp/jenkins-home" ./mvnw -Pci,artifactory ' +
-						'-Dartifactory.server=https://repo.spring.io ' +
-						"-Dartifactory.username=${ARTIFACTORY_USR} " +
-						"-Dartifactory.password=${ARTIFACTORY_PSW} " +
-						"-Dartifactory.staging-repository=libs-snapshot-local " +
-						"-Dartifactory.build-name=spring-data-jdbc " +
-						"-Dartifactory.build-number=${BUILD_NUMBER} " +
-						'-Dmaven.test.skip=true clean deploy -U -B'
-			}
-		}
-		stage('Publish documentation') {
-			when {
-				branch '1.1.x'
-			}
-			agent {
-				docker {
-					image 'adoptopenjdk/openjdk8:latest'
-					label 'data'
-					args '-v $HOME/.m2:/tmp/jenkins-home/.m2'
-				}
-			}
-			options { timeout(time: 20, unit: 'MINUTES') }
-
-			environment {
-				ARTIFACTORY = credentials('02bd1690-b54f-4c9f-819d-a77cb7a9822c')
-			}
-
-			steps {
-				sh 'mkdir -p /tmp/jenkins-home'
-				sh 'MAVEN_OPTS="-Duser.name=jenkins -Duser.home=/tmp/jenkins-home" ./mvnw -Pci,distribute ' +
-						'-Dartifactory.server=https://repo.spring.io ' +
-						"-Dartifactory.username=${ARTIFACTORY_USR} " +
-						"-Dartifactory.password=${ARTIFACTORY_PSW} " +
-						"-Dartifactory.distribution-repository=temp-private-local " +
-						'-Dmaven.test.skip=true clean deploy -U -B'
-			}
-=======
 				script {
 					docker.withRegistry(p['docker.registry'], p['docker.credentials']) {
 						docker.image(p['docker.java.main.image']).inside(p['docker.java.inside.basic']) {
@@ -204,7 +138,6 @@
 					}
 				}
 			}
->>>>>>> bc428145
 		}
 	}
 
